--- conflicted
+++ resolved
@@ -1413,15 +1413,9 @@
 	case NBD_SET_SIZE:
 		return nbd_set_size(nbd, arg, nbd_blksize(config));
 	case NBD_SET_SIZE_BLOCKS:
-<<<<<<< HEAD
-		if (check_mul_overflow((loff_t)arg, config->blksize, &bytesize))
-			return -EINVAL;
-		return nbd_set_size(nbd, bytesize, config->blksize);
-=======
 		if (check_shl_overflow(arg, config->blksize_bits, &bytesize))
 			return -EINVAL;
 		return nbd_set_size(nbd, bytesize, nbd_blksize(config));
->>>>>>> 6195eb15
 	case NBD_SET_TIMEOUT:
 		nbd_set_cmd_timeout(nbd, arg);
 		return 0;
@@ -1793,15 +1787,9 @@
 {
 	struct nbd_device *nbd;
 	int id;
-<<<<<<< HEAD
 
 	lockdep_assert_held(&nbd_index_mutex);
 
-=======
-
-	lockdep_assert_held(&nbd_index_mutex);
-
->>>>>>> 6195eb15
 	idr_for_each_entry(&nbd_index_idr, nbd, id) {
 		if (refcount_read(&nbd->config_refs) ||
 		    test_bit(NBD_DESTROY_ON_DISCONNECT, &nbd->flags))
