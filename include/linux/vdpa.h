--- conflicted
+++ resolved
@@ -101,10 +101,7 @@
 	struct {
 		u8 mac[ETH_ALEN];
 		u16 mtu;
-<<<<<<< HEAD
-=======
 		u16 max_vq_pairs;
->>>>>>> 754e0b0e
 	} net;
 	u64 mask;
 };
@@ -412,8 +409,6 @@
 	if (!locked)
 		mutex_lock(&vdev->cf_mutex);
 
-<<<<<<< HEAD
-=======
 	vdev->features_valid = true;
 	ret = ops->set_driver_features(vdev, features);
 	if (!locked)
@@ -422,16 +417,12 @@
 	return ret;
 }
 
->>>>>>> 754e0b0e
 void vdpa_get_config(struct vdpa_device *vdev, unsigned int offset,
 		     void *buf, unsigned int len);
 void vdpa_set_config(struct vdpa_device *dev, unsigned int offset,
 		     const void *buf, unsigned int length);
-<<<<<<< HEAD
-=======
 void vdpa_set_status(struct vdpa_device *vdev, u8 status);
 
->>>>>>> 754e0b0e
 /**
  * struct vdpa_mgmtdev_ops - vdpa device ops
  * @dev_add: Add a vdpa device using alloc and register
