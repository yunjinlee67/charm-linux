/*
 * Broadcom NetXtreme-E RoCE driver.
 *
 * Copyright (c) 2016 - 2017, Broadcom. All rights reserved.  The term
 * Broadcom refers to Broadcom Limited and/or its subsidiaries.
 *
 * This software is available to you under a choice of one of two
 * licenses.  You may choose to be licensed under the terms of the GNU
 * General Public License (GPL) Version 2, available from the file
 * COPYING in the main directory of this source tree, or the
 * BSD license below:
 *
 * Redistribution and use in source and binary forms, with or without
 * modification, are permitted provided that the following conditions
 * are met:
 *
 * 1. Redistributions of source code must retain the above copyright
 *    notice, this list of conditions and the following disclaimer.
 * 2. Redistributions in binary form must reproduce the above copyright
 *    notice, this list of conditions and the following disclaimer in
 *    the documentation and/or other materials provided with the
 *    distribution.
 *
 * THIS SOFTWARE IS PROVIDED BY THE AUTHOR AND CONTRIBUTORS ``AS IS''
 * AND ANY EXPRESS OR IMPLIED WARRANTIES, INCLUDING, BUT NOT LIMITED TO,
 * THE IMPLIED WARRANTIES OF MERCHANTABILITY AND FITNESS FOR A PARTICULAR
 * PURPOSE ARE DISCLAIMED. IN NO EVENT SHALL THE AUTHOR OR CONTRIBUTORS
 * BE LIABLE FOR ANY DIRECT, INDIRECT, INCIDENTAL, SPECIAL, EXEMPLARY, OR
 * CONSEQUENTIAL DAMAGES (INCLUDING, BUT NOT LIMITED TO, PROCUREMENT OF
 * SUBSTITUTE GOODS OR SERVICES; LOSS OF USE, DATA, OR PROFITS; OR
 * BUSINESS INTERRUPTION) HOWEVER CAUSED AND ON ANY THEORY OF LIABILITY,
 * WHETHER IN CONTRACT, STRICT LIABILITY, OR TORT (INCLUDING NEGLIGENCE
 * OR OTHERWISE) ARISING IN ANY WAY OUT OF THE USE OF THIS SOFTWARE, EVEN
 * IF ADVISED OF THE POSSIBILITY OF SUCH DAMAGE.
 *
 * Description: Slow Path Operators (header)
 *
 */

#ifndef __BNXT_RE_H__
#define __BNXT_RE_H__
#define ROCE_DRV_MODULE_NAME		"bnxt_re"
#define ROCE_DRV_MODULE_VERSION		"1.0.0"

#define BNXT_RE_DESC	"Broadcom NetXtreme-C/E RoCE Driver"

#define BNXT_RE_PAGE_SIZE_4K		BIT(12)
#define BNXT_RE_PAGE_SIZE_8K		BIT(13)
#define BNXT_RE_PAGE_SIZE_64K		BIT(16)
#define BNXT_RE_PAGE_SIZE_2M		BIT(21)
#define BNXT_RE_PAGE_SIZE_8M		BIT(23)
#define BNXT_RE_PAGE_SIZE_1G		BIT(30)

#define BNXT_RE_MAX_MR_SIZE		BIT(30)

#define BNXT_RE_MAX_QPC_COUNT		(64 * 1024)
#define BNXT_RE_MAX_MRW_COUNT		(64 * 1024)
#define BNXT_RE_MAX_SRQC_COUNT		(64 * 1024)
#define BNXT_RE_MAX_CQ_COUNT		(64 * 1024)

#define BNXT_RE_UD_QP_HW_STALL		0x400000

#define BNXT_RE_RQ_WQE_THRESHOLD	32

<<<<<<< HEAD
=======
/*
 * Setting the default ack delay value to 16, which means
 * the default timeout is approx. 260ms(4 usec * 2 ^(timeout))
 */

#define BNXT_RE_DEFAULT_ACK_DELAY	16

>>>>>>> a2054256
struct bnxt_re_work {
	struct work_struct	work;
	unsigned long		event;
	struct bnxt_re_dev      *rdev;
	struct net_device	*vlan_dev;
};

struct bnxt_re_sqp_entries {
	struct bnxt_qplib_sge sge;
	u64 wrid;
	/* For storing the actual qp1 cqe */
	struct bnxt_qplib_cqe cqe;
	struct bnxt_re_qp *qp1_qp;
};

#define BNXT_RE_MIN_MSIX		2
#define BNXT_RE_MAX_MSIX		16
#define BNXT_RE_AEQ_IDX			0
#define BNXT_RE_NQ_IDX			1

struct bnxt_re_dev {
	struct ib_device		ibdev;
	struct list_head		list;
	unsigned long			flags;
#define BNXT_RE_FLAG_NETDEV_REGISTERED	0
#define BNXT_RE_FLAG_IBDEV_REGISTERED	1
#define BNXT_RE_FLAG_GOT_MSIX		2
#define BNXT_RE_FLAG_RCFW_CHANNEL_EN	8
#define BNXT_RE_FLAG_QOS_WORK_REG	16
	struct net_device		*netdev;
	unsigned int			version, major, minor;
	struct bnxt_en_dev		*en_dev;
	struct bnxt_msix_entry		msix_entries[BNXT_RE_MAX_MSIX];
	int				num_msix;

	int				id;

	struct delayed_work		worker;
	u8				cur_prio_map;

	/* FP Notification Queue (CQ & SRQ) */
	struct tasklet_struct		nq_task;

	/* RCFW Channel */
	struct bnxt_qplib_rcfw		rcfw;

	/* NQ */
	struct bnxt_qplib_nq		nq;

	/* Device Resources */
	struct bnxt_qplib_dev_attr	dev_attr;
	struct bnxt_qplib_ctx		qplib_ctx;
	struct bnxt_qplib_res		qplib_res;
	struct bnxt_qplib_dpi		dpi_privileged;

	atomic_t			qp_count;
	struct mutex			qp_lock;	/* protect qp list */
	struct list_head		qp_list;

	atomic_t			cq_count;
	atomic_t			srq_count;
	atomic_t			mr_count;
	atomic_t			mw_count;
	/* Max of 2 lossless traffic class supported per port */
	u16				cosq[2];

	/* QP for for handling QP1 packets */
	u32				sqp_id;
	struct bnxt_re_qp		*qp1_sqp;
	struct bnxt_re_ah		*sqp_ah;
	struct bnxt_re_sqp_entries sqp_tbl[1024];
};

#define to_bnxt_re_dev(ptr, member)	\
	container_of((ptr), struct bnxt_re_dev, member)

#define BNXT_RE_ROCE_V1_PACKET		0
#define BNXT_RE_ROCEV2_IPV4_PACKET	2
#define BNXT_RE_ROCEV2_IPV6_PACKET	3

static inline struct device *rdev_to_dev(struct bnxt_re_dev *rdev)
{
	if (rdev)
		return  &rdev->ibdev.dev;
	return NULL;
}

#endif<|MERGE_RESOLUTION|>--- conflicted
+++ resolved
@@ -62,8 +62,6 @@
 
 #define BNXT_RE_RQ_WQE_THRESHOLD	32
 
-<<<<<<< HEAD
-=======
 /*
  * Setting the default ack delay value to 16, which means
  * the default timeout is approx. 260ms(4 usec * 2 ^(timeout))
@@ -71,7 +69,6 @@
 
 #define BNXT_RE_DEFAULT_ACK_DELAY	16
 
->>>>>>> a2054256
 struct bnxt_re_work {
 	struct work_struct	work;
 	unsigned long		event;
