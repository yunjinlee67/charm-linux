--- conflicted
+++ resolved
@@ -40,10 +40,6 @@
 #include <drm/drm_atomic_helper.h>
 #include <drm/drm_atomic_uapi.h>
 #include <drm/drm_damage_helper.h>
-<<<<<<< HEAD
-#include <drm/dp/drm_dp_helper.h>
-=======
->>>>>>> 88084a3d
 #include <drm/drm_edid.h>
 #include <drm/drm_fourcc.h>
 #include <drm/drm_plane_helper.h>
@@ -375,14 +371,11 @@
 		crtc->pipe == bigjoiner_master_pipe(crtc_state);
 }
 
-<<<<<<< HEAD
-=======
 static int intel_bigjoiner_num_pipes(const struct intel_crtc_state *crtc_state)
 {
 	return hweight8(crtc_state->bigjoiner_pipes);
 }
 
->>>>>>> 88084a3d
 struct intel_crtc *intel_master_crtc(const struct intel_crtc_state *crtc_state)
 {
 	struct drm_i915_private *i915 = to_i915(crtc_state->uapi.crtc->dev);
@@ -1129,17 +1122,10 @@
 		intel_de_write_fw(dev_priv, PF_CTL(pipe), PF_ENABLE |
 				  PF_FILTER_MED_3x3 | PF_PIPE_SEL_IVB(pipe));
 	else
-<<<<<<< HEAD
-		intel_de_write(dev_priv, PF_CTL(pipe), PF_ENABLE |
-			       PF_FILTER_MED_3x3);
-	intel_de_write(dev_priv, PF_WIN_POS(pipe), x << 16 | y);
-	intel_de_write(dev_priv, PF_WIN_SZ(pipe), width << 16 | height);
-=======
 		intel_de_write_fw(dev_priv, PF_CTL(pipe), PF_ENABLE |
 				  PF_FILTER_MED_3x3);
 	intel_de_write_fw(dev_priv, PF_WIN_POS(pipe), x << 16 | y);
 	intel_de_write_fw(dev_priv, PF_WIN_SZ(pipe), width << 16 | height);
->>>>>>> 88084a3d
 }
 
 static void intel_crtc_dpms_overlay_disable(struct intel_crtc *crtc)
@@ -1977,16 +1963,6 @@
 
 	intel_initial_watermarks(state, crtc);
 
-<<<<<<< HEAD
-	if (DISPLAY_VER(dev_priv) >= 11) {
-		const struct intel_dbuf_state *dbuf_state =
-				intel_atomic_get_new_dbuf_state(state);
-
-		icl_pipe_mbus_enable(crtc, dbuf_state->joined_mbus);
-	}
-
-=======
->>>>>>> 88084a3d
 	if (intel_crtc_is_bigjoiner_slave(new_crtc_state))
 		intel_crtc_vblank_on(new_crtc_state);
 
@@ -3063,12 +3039,7 @@
 	 * always be the user's requested size.
 	 */
 	intel_de_write(dev_priv, PIPESRC(pipe),
-<<<<<<< HEAD
-		       PIPESRC_WIDTH(crtc_state->pipe_src_w - 1) |
-		       PIPESRC_HEIGHT(crtc_state->pipe_src_h - 1));
-=======
 		       PIPESRC_WIDTH(width - 1) | PIPESRC_HEIGHT(height - 1));
->>>>>>> 88084a3d
 }
 
 static bool intel_pipe_is_interlaced(const struct intel_crtc_state *crtc_state)
@@ -3156,17 +3127,12 @@
 	u32 tmp;
 
 	tmp = intel_de_read(dev_priv, PIPESRC(crtc->pipe));
-<<<<<<< HEAD
-	pipe_config->pipe_src_w = REG_FIELD_GET(PIPESRC_WIDTH_MASK, tmp) + 1;
-	pipe_config->pipe_src_h = REG_FIELD_GET(PIPESRC_HEIGHT_MASK, tmp) + 1;
-=======
 
 	drm_rect_init(&pipe_config->pipe_src, 0, 0,
 		      REG_FIELD_GET(PIPESRC_WIDTH_MASK, tmp) + 1,
 		      REG_FIELD_GET(PIPESRC_HEIGHT_MASK, tmp) + 1);
 
 	intel_bigjoiner_adjust_pipe_src(pipe_config);
->>>>>>> 88084a3d
 }
 
 static void i9xx_set_pipeconf(const struct intel_crtc_state *crtc_state)
@@ -3411,11 +3377,8 @@
 		pipe_config->limited_color_range = true;
 
 	pipe_config->gamma_mode = REG_FIELD_GET(PIPECONF_GAMMA_MODE_MASK_I9XX, tmp);
-<<<<<<< HEAD
-=======
 
 	pipe_config->framestart_delay = REG_FIELD_GET(PIPECONF_FRAME_START_DELAY_MASK, tmp) + 1;
->>>>>>> 88084a3d
 
 	if (IS_CHERRYVIEW(dev_priv))
 		pipe_config->cgm_mode = intel_de_read(dev_priv,
@@ -3615,26 +3578,6 @@
 	if (DISPLAY_VER(dev_priv) >= 12)
 		val |= PIPEMISC_PIXEL_ROUNDING_TRUNC;
 
-<<<<<<< HEAD
-	if (IS_ALDERLAKE_P(dev_priv)) {
-		bool scaler_in_use = false;
-
-		for (i = 0; i < crtc->num_scalers; i++) {
-			if (!scaler_state->scalers[i].in_use)
-				continue;
-
-			scaler_in_use = true;
-			break;
-		}
-
-		intel_de_rmw(dev_priv, PIPE_MISC2(crtc->pipe),
-			     PIPE_MISC2_BUBBLE_COUNTER_MASK,
-			     scaler_in_use ? PIPE_MISC2_BUBBLE_COUNTER_SCALER_EN :
-			     PIPE_MISC2_BUBBLE_COUNTER_SCALER_DIS);
-	}
-
-=======
->>>>>>> 88084a3d
 	intel_de_write(dev_priv, PIPEMISC(crtc->pipe), val);
 }
 
@@ -3849,13 +3792,10 @@
 	}
 
 	pipe_config->gamma_mode = REG_FIELD_GET(PIPECONF_GAMMA_MODE_MASK_ILK, tmp);
-<<<<<<< HEAD
-=======
 
 	pipe_config->framestart_delay = REG_FIELD_GET(PIPECONF_FRAME_START_DELAY_MASK, tmp) + 1;
 
 	pipe_config->msa_timing_delay = REG_FIELD_GET(PIPECONF_MSA_TIMING_DELAY_MASK, tmp);
->>>>>>> 88084a3d
 
 	pipe_config->csc_mode = intel_de_read(dev_priv,
 					      PIPE_CSC_MODE(crtc->pipe));
@@ -3951,7 +3891,6 @@
 		 "Bigjoiner misconfigured (master pipes 0x%x, slave pipes 0x%x)\n",
 		 *master_pipes, *slave_pipes);
 }
-<<<<<<< HEAD
 
 static enum pipe get_bigjoiner_master_pipe(enum pipe pipe, u8 master_pipes, u8 slave_pipes)
 {
@@ -3961,17 +3900,6 @@
 	/* ignore everything above our pipe */
 	master_pipes &= ~GENMASK(7, pipe);
 
-=======
-
-static enum pipe get_bigjoiner_master_pipe(enum pipe pipe, u8 master_pipes, u8 slave_pipes)
-{
-	if ((slave_pipes & BIT(pipe)) == 0)
-		return pipe;
-
-	/* ignore everything above our pipe */
-	master_pipes &= ~GENMASK(7, pipe);
-
->>>>>>> 88084a3d
 	/* highest remaining bit should be our master pipe */
 	return fls(master_pipes) - 1;
 }
@@ -4203,24 +4131,6 @@
 	if (((master_pipes | slave_pipes) & BIT(pipe)) == 0)
 		return;
 
-	crtc_state->bigjoiner = true;
-	crtc_state->bigjoiner_pipes =
-		BIT(get_bigjoiner_master_pipe(pipe, master_pipes, slave_pipes)) |
-		get_bigjoiner_slave_pipes(pipe, master_pipes, slave_pipes);
-}
-
-static void intel_bigjoiner_get_config(struct intel_crtc_state *crtc_state)
-{
-	struct intel_crtc *crtc = to_intel_crtc(crtc_state->uapi.crtc);
-	struct drm_i915_private *i915 = to_i915(crtc->base.dev);
-	u8 master_pipes, slave_pipes;
-	enum pipe pipe = crtc->pipe;
-
-	enabled_bigjoiner_pipes(i915, &master_pipes, &slave_pipes);
-
-	if (((master_pipes | slave_pipes) & BIT(pipe)) == 0)
-		return;
-
 	crtc_state->bigjoiner_pipes =
 		BIT(get_bigjoiner_master_pipe(pipe, master_pipes, slave_pipes)) |
 		get_bigjoiner_slave_pipes(pipe, master_pipes, slave_pipes);
@@ -4994,18 +4904,12 @@
 	    mode_changed && !crtc_state->hw.active)
 		crtc_state->update_wm_post = true;
 
-<<<<<<< HEAD
-	if (mode_changed && crtc_state->hw.enable &&
-	    !drm_WARN_ON(&dev_priv->drm, crtc_state->shared_dpll)) {
-		ret = intel_dpll_crtc_compute_clock(crtc_state);
-=======
 	if (mode_changed) {
 		ret = intel_dpll_crtc_compute_clock(state, crtc);
 		if (ret)
 			return ret;
 
 		ret = intel_dpll_crtc_get_shared_dpll(state, crtc);
->>>>>>> 88084a3d
 		if (ret)
 			return ret;
 	}
@@ -5648,7 +5552,9 @@
 		intel_atomic_get_new_crtc_state(state, master_crtc);
 	struct intel_crtc_state *saved_state;
 
-<<<<<<< HEAD
+	WARN_ON(master_crtc_state->bigjoiner_pipes !=
+		slave_crtc_state->bigjoiner_pipes);
+
 	saved_state = kmemdup(master_crtc_state, sizeof(*saved_state), GFP_KERNEL);
 	if (!saved_state)
 		return -ENOMEM;
@@ -5660,22 +5566,6 @@
 	saved_state->dpll_hw_state = slave_crtc_state->dpll_hw_state;
 	saved_state->crc_enabled = slave_crtc_state->crc_enabled;
 
-=======
-	WARN_ON(master_crtc_state->bigjoiner_pipes !=
-		slave_crtc_state->bigjoiner_pipes);
-
-	saved_state = kmemdup(master_crtc_state, sizeof(*saved_state), GFP_KERNEL);
-	if (!saved_state)
-		return -ENOMEM;
-
-	/* preserve some things from the slave's original crtc state */
-	saved_state->uapi = slave_crtc_state->uapi;
-	saved_state->scaler_state = slave_crtc_state->scaler_state;
-	saved_state->shared_dpll = slave_crtc_state->shared_dpll;
-	saved_state->dpll_hw_state = slave_crtc_state->dpll_hw_state;
-	saved_state->crc_enabled = slave_crtc_state->crc_enabled;
-
->>>>>>> 88084a3d
 	intel_crtc_free_hw_state(slave_crtc_state);
 	memcpy(slave_crtc_state, saved_state, sizeof(*slave_crtc_state));
 	kfree(saved_state);
@@ -5684,37 +5574,22 @@
 	memset(&slave_crtc_state->hw, 0, sizeof(slave_crtc_state->hw));
 	slave_crtc_state->hw.enable = master_crtc_state->hw.enable;
 	slave_crtc_state->hw.active = master_crtc_state->hw.active;
-<<<<<<< HEAD
-	slave_crtc_state->hw.mode = master_crtc_state->hw.mode;
-	slave_crtc_state->hw.pipe_mode = master_crtc_state->hw.pipe_mode;
-	slave_crtc_state->hw.adjusted_mode = master_crtc_state->hw.adjusted_mode;
-=======
 	drm_mode_copy(&slave_crtc_state->hw.mode,
 		      &master_crtc_state->hw.mode);
 	drm_mode_copy(&slave_crtc_state->hw.pipe_mode,
 		      &master_crtc_state->hw.pipe_mode);
 	drm_mode_copy(&slave_crtc_state->hw.adjusted_mode,
 		      &master_crtc_state->hw.adjusted_mode);
->>>>>>> 88084a3d
 	slave_crtc_state->hw.scaling_filter = master_crtc_state->hw.scaling_filter;
 
 	copy_bigjoiner_crtc_state_nomodeset(state, slave_crtc);
 
-<<<<<<< HEAD
-	/* Some fixups */
 	slave_crtc_state->uapi.mode_changed = master_crtc_state->uapi.mode_changed;
 	slave_crtc_state->uapi.connectors_changed = master_crtc_state->uapi.connectors_changed;
 	slave_crtc_state->uapi.active_changed = master_crtc_state->uapi.active_changed;
-	slave_crtc_state->cpu_transcoder = master_crtc_state->cpu_transcoder;
-	slave_crtc_state->has_audio = master_crtc_state->has_audio;
-=======
-	slave_crtc_state->uapi.mode_changed = master_crtc_state->uapi.mode_changed;
-	slave_crtc_state->uapi.connectors_changed = master_crtc_state->uapi.connectors_changed;
-	slave_crtc_state->uapi.active_changed = master_crtc_state->uapi.active_changed;
 
 	WARN_ON(master_crtc_state->bigjoiner_pipes !=
 		slave_crtc_state->bigjoiner_pipes);
->>>>>>> 88084a3d
 
 	return 0;
 }
@@ -6494,10 +6369,6 @@
 
 	PIPE_CONF_CHECK_X(sync_mode_slaves_mask);
 	PIPE_CONF_CHECK_I(master_transcoder);
-<<<<<<< HEAD
-	PIPE_CONF_CHECK_BOOL(bigjoiner);
-=======
->>>>>>> 88084a3d
 	PIPE_CONF_CHECK_X(bigjoiner_pipes);
 
 	PIPE_CONF_CHECK_I(dsc.compression_enable);
@@ -7425,34 +7296,6 @@
 	struct intel_crtc_state *master_crtc_state =
 		intel_atomic_get_new_crtc_state(state, master_crtc);
 	struct intel_crtc *slave_crtc;
-<<<<<<< HEAD
-	u8 slave_pipes;
-
-	/*
-	 * TODO: encoder.compute_config() may be the best
-	 * place to populate the bitmask for the master crtc.
-	 * For now encoder.compute_config() just flags things
-	 * as needing bigjoiner and we populate the bitmask
-	 * here.
-	 */
-	WARN_ON(master_crtc_state->bigjoiner_pipes);
-
-	if (!master_crtc_state->bigjoiner)
-		return 0;
-
-	slave_pipes = BIT(master_crtc->pipe + 1);
-
-	if (slave_pipes & ~bigjoiner_pipes(i915)) {
-		drm_dbg_kms(&i915->drm,
-			    "[CRTC:%d:%s] Cannot act as big joiner master "
-			    "(need 0x%x as slave pipes, only 0x%x possible)\n",
-			    master_crtc->base.base.id, master_crtc->base.name,
-			    slave_pipes, bigjoiner_pipes(i915));
-		return -EINVAL;
-	}
-
-	for_each_intel_crtc_in_pipe_mask(&i915->drm, slave_crtc, slave_pipes) {
-=======
 
 	if (!master_crtc_state->bigjoiner_pipes)
 		return 0;
@@ -7473,7 +7316,6 @@
 
 	for_each_intel_crtc_in_pipe_mask(&i915->drm, slave_crtc,
 					 intel_crtc_bigjoiner_slave_pipes(master_crtc_state)) {
->>>>>>> 88084a3d
 		struct intel_crtc_state *slave_crtc_state;
 		int ret;
 
@@ -7507,15 +7349,8 @@
 			    slave_crtc->base.base.id, slave_crtc->base.name,
 			    master_crtc->base.base.id, master_crtc->base.name);
 
-<<<<<<< HEAD
-		master_crtc_state->bigjoiner_pipes =
-			BIT(master_crtc->pipe) | BIT(slave_crtc->pipe);
-		slave_crtc_state->bigjoiner_pipes =
-			BIT(master_crtc->pipe) | BIT(slave_crtc->pipe);
-=======
 		slave_crtc_state->bigjoiner_pipes =
 			master_crtc_state->bigjoiner_pipes;
->>>>>>> 88084a3d
 
 		ret = copy_bigjoiner_crtc_state_modeset(state, slave_crtc);
 		if (ret)
@@ -7538,19 +7373,11 @@
 		struct intel_crtc_state *slave_crtc_state =
 			intel_atomic_get_new_crtc_state(state, slave_crtc);
 
-<<<<<<< HEAD
-		slave_crtc_state->bigjoiner = false;
-=======
->>>>>>> 88084a3d
 		slave_crtc_state->bigjoiner_pipes = 0;
 
 		intel_crtc_copy_uapi_to_hw_state_modeset(state, slave_crtc);
 	}
 
-<<<<<<< HEAD
-	master_crtc_state->bigjoiner = false;
-=======
->>>>>>> 88084a3d
 	master_crtc_state->bigjoiner_pipes = 0;
 }
 
@@ -7644,15 +7471,10 @@
 	if (!new_crtc_state->uapi.async_flip)
 		return 0;
 
-<<<<<<< HEAD
-	if (intel_crtc_needs_modeset(new_crtc_state)) {
-		drm_dbg_kms(&i915->drm, "Modeset Required. Async flip not supported\n");
-=======
 	if (!new_crtc_state->hw.active) {
 		drm_dbg_kms(&i915->drm,
 			    "[CRTC:%d:%s] not active\n",
 			    crtc->base.base.id, crtc->base.name);
->>>>>>> 88084a3d
 		return -EINVAL;
 	}
 
@@ -7968,11 +7790,7 @@
 			}
 		}
 
-<<<<<<< HEAD
-		if (new_crtc_state->bigjoiner) {
-=======
 		if (new_crtc_state->bigjoiner_pipes) {
->>>>>>> 88084a3d
 			if (intel_pipes_need_modeset(state, new_crtc_state->bigjoiner_pipes)) {
 				new_crtc_state->uapi.mode_changed = true;
 				new_crtc_state->update_pipe = false;
@@ -8250,14 +8068,11 @@
 
 	intel_fbc_update(state, crtc);
 
-<<<<<<< HEAD
-=======
 	if (!modeset &&
 	    (new_crtc_state->uapi.color_mgmt_changed ||
 	     new_crtc_state->update_pipe))
 		intel_color_commit_noarm(new_crtc_state);
 
->>>>>>> 88084a3d
 	intel_crtc_planes_update_noarm(state, crtc);
 
 	/* Perform vblank evasion around commit operation */
@@ -10318,11 +10133,7 @@
 			intel_encoder_get_config(encoder, crtc_state);
 
 			/* read out to slave crtc as well for bigjoiner */
-<<<<<<< HEAD
-			if (crtc_state->bigjoiner) {
-=======
 			if (crtc_state->bigjoiner_pipes) {
->>>>>>> 88084a3d
 				struct intel_crtc *slave_crtc;
 
 				/* encoder should read be linked to bigjoiner master */
