/*
 * \file ati_pcigart.c
 * ATI PCI GART support
 *
 * \author Gareth Hughes <gareth@valinux.com>
 */

/*
 * Created: Wed Dec 13 21:52:19 2000 by gareth@valinux.com
 *
 * Copyright 2000 VA Linux Systems, Inc., Sunnyvale, California.
 * All Rights Reserved.
 *
 * Permission is hereby granted, free of charge, to any person obtaining a
 * copy of this software and associated documentation files (the "Software"),
 * to deal in the Software without restriction, including without limitation
 * the rights to use, copy, modify, merge, publish, distribute, sublicense,
 * and/or sell copies of the Software, and to permit persons to whom the
 * Software is furnished to do so, subject to the following conditions:
 *
 * The above copyright notice and this permission notice (including the next
 * paragraph) shall be included in all copies or substantial portions of the
 * Software.
 *
 * THE SOFTWARE IS PROVIDED "AS IS", WITHOUT WARRANTY OF ANY KIND, EXPRESS OR
 * IMPLIED, INCLUDING BUT NOT LIMITED TO THE WARRANTIES OF MERCHANTABILITY,
 * FITNESS FOR A PARTICULAR PURPOSE AND NONINFRINGEMENT.  IN NO EVENT SHALL
 * PRECISION INSIGHT AND/OR ITS SUPPLIERS BE LIABLE FOR ANY CLAIM, DAMAGES OR
 * OTHER LIABILITY, WHETHER IN AN ACTION OF CONTRACT, TORT OR OTHERWISE,
 * ARISING FROM, OUT OF OR IN CONNECTION WITH THE SOFTWARE OR THE USE OR OTHER
 * DEALINGS IN THE SOFTWARE.
 */

#include <linux/export.h>
#include <linux/pci.h>

#include <drm/drm_device.h>
#include <drm/drm_legacy.h>
#include <drm/drm_print.h>

#include "ati_pcigart.h"

# define ATI_PCIGART_PAGE_SIZE		4096	/**< PCI GART page size */

static int drm_ati_alloc_pcigart_table(struct drm_device *dev,
				       struct drm_ati_pcigart_info *gart_info)
{
	drm_dma_handle_t *dmah = kmalloc(sizeof(drm_dma_handle_t), GFP_KERNEL);

	if (!dmah)
		return -ENOMEM;

	dmah->size = gart_info->table_size;
	dmah->vaddr = dma_alloc_coherent(dev->dev,
					 dmah->size,
					 &dmah->busaddr,
					 GFP_KERNEL);

	if (!dmah->vaddr) {
		kfree(dmah);
		return -ENOMEM;
	}

	gart_info->table_handle = dmah;
	return 0;
}

static void drm_ati_free_pcigart_table(struct drm_device *dev,
				       struct drm_ati_pcigart_info *gart_info)
{
	drm_dma_handle_t *dmah = gart_info->table_handle;

	dma_free_coherent(dev->dev, dmah->size, dmah->vaddr, dmah->busaddr);
	kfree(dmah);

	gart_info->table_handle = NULL;
}

int drm_ati_pcigart_cleanup(struct drm_device *dev, struct drm_ati_pcigart_info *gart_info)
{
	struct drm_sg_mem *entry = dev->sg;
	struct pci_dev *pdev = to_pci_dev(dev->dev);
	unsigned long pages;
	int i;
	int max_pages;

	/* we need to support large memory configurations */
	if (!entry) {
		DRM_ERROR("no scatter/gather memory!\n");
		return 0;
	}

	if (gart_info->bus_addr) {

		max_pages = (gart_info->table_size / sizeof(u32));
		pages = (entry->pages <= max_pages)
		  ? entry->pages : max_pages;

		for (i = 0; i < pages; i++) {
			if (!entry->busaddr[i])
				break;
<<<<<<< HEAD
			pci_unmap_page(pdev, entry->busaddr[i], PAGE_SIZE, PCI_DMA_BIDIRECTIONAL);
=======
			dma_unmap_page(&pdev->dev, entry->busaddr[i],
				       PAGE_SIZE, DMA_BIDIRECTIONAL);
>>>>>>> df0cc57e
		}

		if (gart_info->gart_table_location == DRM_ATI_GART_MAIN)
			gart_info->bus_addr = 0;
	}

	if (gart_info->gart_table_location == DRM_ATI_GART_MAIN &&
	    gart_info->table_handle) {
		drm_ati_free_pcigart_table(dev, gart_info);
	}

	return 1;
}

int drm_ati_pcigart_init(struct drm_device *dev, struct drm_ati_pcigart_info *gart_info)
{
	struct drm_local_map *map = &gart_info->mapping;
	struct drm_sg_mem *entry = dev->sg;
	struct pci_dev *pdev = to_pci_dev(dev->dev);
	void *address = NULL;
	unsigned long pages;
	u32 *pci_gart = NULL, page_base, gart_idx;
	dma_addr_t bus_address = 0;
	int i, j, ret = -ENOMEM;
	int max_ati_pages, max_real_pages;

	if (!entry) {
		DRM_ERROR("no scatter/gather memory!\n");
		goto done;
	}

	if (gart_info->gart_table_location == DRM_ATI_GART_MAIN) {
		DRM_DEBUG("PCI: no table in VRAM: using normal RAM\n");

<<<<<<< HEAD
		if (pci_set_dma_mask(pdev, gart_info->table_mask)) {
=======
		if (dma_set_mask(&pdev->dev, gart_info->table_mask)) {
>>>>>>> df0cc57e
			DRM_ERROR("fail to set dma mask to 0x%Lx\n",
				  (unsigned long long)gart_info->table_mask);
			ret = -EFAULT;
			goto done;
		}

		ret = drm_ati_alloc_pcigart_table(dev, gart_info);
		if (ret) {
			DRM_ERROR("cannot allocate PCI GART page!\n");
			goto done;
		}

		pci_gart = gart_info->table_handle->vaddr;
		address = gart_info->table_handle->vaddr;
		bus_address = gart_info->table_handle->busaddr;
	} else {
		address = gart_info->addr;
		bus_address = gart_info->bus_addr;
		DRM_DEBUG("PCI: Gart Table: VRAM %08LX mapped at %08lX\n",
			  (unsigned long long)bus_address,
			  (unsigned long)address);
	}


	max_ati_pages = (gart_info->table_size / sizeof(u32));
	max_real_pages = max_ati_pages / (PAGE_SIZE / ATI_PCIGART_PAGE_SIZE);
	pages = (entry->pages <= max_real_pages)
	    ? entry->pages : max_real_pages;

	if (gart_info->gart_table_location == DRM_ATI_GART_MAIN) {
		memset(pci_gart, 0, max_ati_pages * sizeof(u32));
	} else {
		memset_io((void __iomem *)map->handle, 0, max_ati_pages * sizeof(u32));
	}

	gart_idx = 0;
	for (i = 0; i < pages; i++) {
		/* we need to support large memory configurations */
<<<<<<< HEAD
		entry->busaddr[i] = pci_map_page(pdev, entry->pagelist[i],
						 0, PAGE_SIZE, PCI_DMA_BIDIRECTIONAL);
		if (pci_dma_mapping_error(pdev, entry->busaddr[i])) {
=======
		entry->busaddr[i] = dma_map_page(&pdev->dev, entry->pagelist[i],
						 0, PAGE_SIZE, DMA_BIDIRECTIONAL);
		if (dma_mapping_error(&pdev->dev, entry->busaddr[i])) {
>>>>>>> df0cc57e
			DRM_ERROR("unable to map PCIGART pages!\n");
			drm_ati_pcigart_cleanup(dev, gart_info);
			address = NULL;
			bus_address = 0;
			ret = -ENOMEM;
			goto done;
		}
		page_base = (u32) entry->busaddr[i];

		for (j = 0; j < (PAGE_SIZE / ATI_PCIGART_PAGE_SIZE); j++) {
			u32 offset;
			u32 val;

			switch(gart_info->gart_reg_if) {
			case DRM_ATI_GART_IGP:
				val = page_base | 0xc;
				break;
			case DRM_ATI_GART_PCIE:
				val = (page_base >> 8) | 0xc;
				break;
			default:
			case DRM_ATI_GART_PCI:
				val = page_base;
				break;
			}
			if (gart_info->gart_table_location ==
			    DRM_ATI_GART_MAIN) {
				pci_gart[gart_idx] = cpu_to_le32(val);
			} else {
				offset = gart_idx * sizeof(u32);
				writel(val, (void __iomem *)map->handle + offset);
			}
			gart_idx++;
			page_base += ATI_PCIGART_PAGE_SIZE;
		}
	}
	ret = 0;

#ifdef CONFIG_X86
	wbinvd();
#else
	mb();
#endif

      done:
	gart_info->addr = address;
	gart_info->bus_addr = bus_address;
	return ret;
}<|MERGE_RESOLUTION|>--- conflicted
+++ resolved
@@ -99,12 +99,8 @@
 		for (i = 0; i < pages; i++) {
 			if (!entry->busaddr[i])
 				break;
-<<<<<<< HEAD
-			pci_unmap_page(pdev, entry->busaddr[i], PAGE_SIZE, PCI_DMA_BIDIRECTIONAL);
-=======
 			dma_unmap_page(&pdev->dev, entry->busaddr[i],
 				       PAGE_SIZE, DMA_BIDIRECTIONAL);
->>>>>>> df0cc57e
 		}
 
 		if (gart_info->gart_table_location == DRM_ATI_GART_MAIN)
@@ -139,11 +135,7 @@
 	if (gart_info->gart_table_location == DRM_ATI_GART_MAIN) {
 		DRM_DEBUG("PCI: no table in VRAM: using normal RAM\n");
 
-<<<<<<< HEAD
-		if (pci_set_dma_mask(pdev, gart_info->table_mask)) {
-=======
 		if (dma_set_mask(&pdev->dev, gart_info->table_mask)) {
->>>>>>> df0cc57e
 			DRM_ERROR("fail to set dma mask to 0x%Lx\n",
 				  (unsigned long long)gart_info->table_mask);
 			ret = -EFAULT;
@@ -182,15 +174,9 @@
 	gart_idx = 0;
 	for (i = 0; i < pages; i++) {
 		/* we need to support large memory configurations */
-<<<<<<< HEAD
-		entry->busaddr[i] = pci_map_page(pdev, entry->pagelist[i],
-						 0, PAGE_SIZE, PCI_DMA_BIDIRECTIONAL);
-		if (pci_dma_mapping_error(pdev, entry->busaddr[i])) {
-=======
 		entry->busaddr[i] = dma_map_page(&pdev->dev, entry->pagelist[i],
 						 0, PAGE_SIZE, DMA_BIDIRECTIONAL);
 		if (dma_mapping_error(&pdev->dev, entry->busaddr[i])) {
->>>>>>> df0cc57e
 			DRM_ERROR("unable to map PCIGART pages!\n");
 			drm_ati_pcigart_cleanup(dev, gart_info);
 			address = NULL;
