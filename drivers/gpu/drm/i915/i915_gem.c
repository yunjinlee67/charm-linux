--- conflicted
+++ resolved
@@ -4940,8 +4940,6 @@
 			return vma->node.size;
 
 	return 0;
-<<<<<<< HEAD
-=======
 }
 
 static unsigned long
@@ -4976,29 +4974,4 @@
 	if (unlock)
 		mutex_unlock(&dev->struct_mutex);
 	return freed;
-}
-
-struct i915_vma *i915_gem_obj_to_vma(struct drm_i915_gem_object *obj,
-				     struct i915_address_space *vm)
-{
-	struct i915_vma *vma;
-	list_for_each_entry(vma, &obj->vma_list, vma_link)
-		if (vma->vm == vm)
-			return vma;
-
-	return NULL;
-}
-
-struct i915_vma *
-i915_gem_obj_lookup_or_create_vma(struct drm_i915_gem_object *obj,
-				  struct i915_address_space *vm)
-{
-	struct i915_vma *vma;
-
-	vma = i915_gem_obj_to_vma(obj, vm);
-	if (!vma)
-		vma = i915_gem_vma_create(obj, vm);
-
-	return vma;
->>>>>>> 4a10c2ac
 }