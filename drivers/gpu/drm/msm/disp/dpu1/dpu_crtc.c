// SPDX-License-Identifier: GPL-2.0-only
/*
 * Copyright (c) 2014-2018 The Linux Foundation. All rights reserved.
 * Copyright (C) 2013 Red Hat
 * Author: Rob Clark <robdclark@gmail.com>
 */

#define pr_fmt(fmt)	"[drm:%s:%d] " fmt, __func__, __LINE__
#include <linux/sort.h>
#include <linux/debugfs.h>
#include <linux/ktime.h>
#include <linux/bits.h>

#include <drm/drm_atomic.h>
#include <drm/drm_crtc.h>
#include <drm/drm_flip_work.h>
#include <drm/drm_mode.h>
#include <drm/drm_probe_helper.h>
#include <drm/drm_rect.h>
#include <drm/drm_vblank.h>

#include "dpu_kms.h"
#include "dpu_hw_lm.h"
#include "dpu_hw_ctl.h"
#include "dpu_hw_dspp.h"
#include "dpu_crtc.h"
#include "dpu_plane.h"
#include "dpu_encoder.h"
#include "dpu_vbif.h"
#include "dpu_core_perf.h"
#include "dpu_trace.h"

#define DPU_DRM_BLEND_OP_NOT_DEFINED    0
#define DPU_DRM_BLEND_OP_OPAQUE         1
#define DPU_DRM_BLEND_OP_PREMULTIPLIED  2
#define DPU_DRM_BLEND_OP_COVERAGE       3
#define DPU_DRM_BLEND_OP_MAX            4

/* layer mixer index on dpu_crtc */
#define LEFT_MIXER 0
#define RIGHT_MIXER 1

/* timeout in ms waiting for frame done */
#define DPU_CRTC_FRAME_DONE_TIMEOUT_MS	60

#define	CONVERT_S3_15(val) \
	(((((u64)val) & ~BIT_ULL(63)) >> 17) & GENMASK_ULL(17, 0))

static struct dpu_kms *_dpu_crtc_get_kms(struct drm_crtc *crtc)
{
	struct msm_drm_private *priv = crtc->dev->dev_private;

	return to_dpu_kms(priv->kms);
}

static void dpu_crtc_destroy(struct drm_crtc *crtc)
{
	struct dpu_crtc *dpu_crtc = to_dpu_crtc(crtc);

	DPU_DEBUG("\n");

	if (!crtc)
		return;

	drm_crtc_cleanup(crtc);
	kfree(dpu_crtc);
}

static void _dpu_crtc_setup_blend_cfg(struct dpu_crtc_mixer *mixer,
		struct dpu_plane_state *pstate, struct dpu_format *format)
{
	struct dpu_hw_mixer *lm = mixer->hw_lm;
	uint32_t blend_op;
	struct drm_format_name_buf format_name;

	/* default to opaque blending */
	blend_op = DPU_BLEND_FG_ALPHA_FG_CONST |
		DPU_BLEND_BG_ALPHA_BG_CONST;

	if (format->alpha_enable) {
		/* coverage blending */
		blend_op = DPU_BLEND_FG_ALPHA_FG_PIXEL |
			DPU_BLEND_BG_ALPHA_FG_PIXEL |
			DPU_BLEND_BG_INV_ALPHA;
	}

	lm->ops.setup_blend_config(lm, pstate->stage,
				0xFF, 0, blend_op);

	DPU_DEBUG("format:%s, alpha_en:%u blend_op:0x%x\n",
		drm_get_format_name(format->base.pixel_format, &format_name),
		format->alpha_enable, blend_op);
}

static void _dpu_crtc_program_lm_output_roi(struct drm_crtc *crtc)
{
	struct dpu_crtc_state *crtc_state;
	int lm_idx, lm_horiz_position;

	crtc_state = to_dpu_crtc_state(crtc->state);

	lm_horiz_position = 0;
	for (lm_idx = 0; lm_idx < crtc_state->num_mixers; lm_idx++) {
		const struct drm_rect *lm_roi = &crtc_state->lm_bounds[lm_idx];
		struct dpu_hw_mixer *hw_lm = crtc_state->mixers[lm_idx].hw_lm;
		struct dpu_hw_mixer_cfg cfg;

		if (!lm_roi || !drm_rect_visible(lm_roi))
			continue;

		cfg.out_width = drm_rect_width(lm_roi);
		cfg.out_height = drm_rect_height(lm_roi);
		cfg.right_mixer = lm_horiz_position++;
		cfg.flags = 0;
		hw_lm->ops.setup_mixer_out(hw_lm, &cfg);
	}
}

static void _dpu_crtc_blend_setup_mixer(struct drm_crtc *crtc,
	struct dpu_crtc *dpu_crtc, struct dpu_crtc_mixer *mixer)
{
	struct drm_plane *plane;
	struct drm_framebuffer *fb;
	struct drm_plane_state *state;
	struct dpu_crtc_state *cstate = to_dpu_crtc_state(crtc->state);
	struct dpu_plane_state *pstate = NULL;
	struct dpu_format *format;
	struct dpu_hw_ctl *ctl = mixer->lm_ctl;
	struct dpu_hw_stage_cfg *stage_cfg = &dpu_crtc->stage_cfg;

	u32 flush_mask;
	uint32_t stage_idx, lm_idx;
	int zpos_cnt[DPU_STAGE_MAX + 1] = { 0 };
	bool bg_alpha_enable = false;

	drm_atomic_crtc_for_each_plane(plane, crtc) {
		state = plane->state;
		if (!state)
			continue;

		pstate = to_dpu_plane_state(state);
		fb = state->fb;

		dpu_plane_get_ctl_flush(plane, ctl, &flush_mask);

		DPU_DEBUG("crtc %d stage:%d - plane %d sspp %d fb %d\n",
				crtc->base.id,
				pstate->stage,
				plane->base.id,
				dpu_plane_pipe(plane) - SSPP_VIG0,
				state->fb ? state->fb->base.id : -1);

		format = to_dpu_format(msm_framebuffer_format(pstate->base.fb));

		if (pstate->stage == DPU_STAGE_BASE && format->alpha_enable)
			bg_alpha_enable = true;

		stage_idx = zpos_cnt[pstate->stage]++;
		stage_cfg->stage[pstate->stage][stage_idx] =
					dpu_plane_pipe(plane);
		stage_cfg->multirect_index[pstate->stage][stage_idx] =
					pstate->multirect_index;

		trace_dpu_crtc_setup_mixer(DRMID(crtc), DRMID(plane),
					   state, pstate, stage_idx,
					   dpu_plane_pipe(plane) - SSPP_VIG0,
					   format->base.pixel_format,
					   fb ? fb->modifier : 0);

		/* blend config update */
		for (lm_idx = 0; lm_idx < cstate->num_mixers; lm_idx++) {
			_dpu_crtc_setup_blend_cfg(mixer + lm_idx,
						pstate, format);

			mixer[lm_idx].flush_mask |= flush_mask;

			if (bg_alpha_enable && !format->alpha_enable)
				mixer[lm_idx].mixer_op_mode = 0;
			else
				mixer[lm_idx].mixer_op_mode |=
						1 << pstate->stage;
		}
	}

	 _dpu_crtc_program_lm_output_roi(crtc);
}

/**
 * _dpu_crtc_blend_setup - configure crtc mixers
 * @crtc: Pointer to drm crtc structure
 */
static void _dpu_crtc_blend_setup(struct drm_crtc *crtc)
{
	struct dpu_crtc *dpu_crtc = to_dpu_crtc(crtc);
	struct dpu_crtc_state *cstate = to_dpu_crtc_state(crtc->state);
	struct dpu_crtc_mixer *mixer = cstate->mixers;
	struct dpu_hw_ctl *ctl;
	struct dpu_hw_mixer *lm;
	int i;

	DPU_DEBUG("%s\n", dpu_crtc->name);

	for (i = 0; i < cstate->num_mixers; i++) {
		mixer[i].mixer_op_mode = 0;
		mixer[i].flush_mask = 0;
		if (mixer[i].lm_ctl->ops.clear_all_blendstages)
			mixer[i].lm_ctl->ops.clear_all_blendstages(
					mixer[i].lm_ctl);
	}

	/* initialize stage cfg */
	memset(&dpu_crtc->stage_cfg, 0, sizeof(struct dpu_hw_stage_cfg));

	_dpu_crtc_blend_setup_mixer(crtc, dpu_crtc, mixer);

	for (i = 0; i < cstate->num_mixers; i++) {
		ctl = mixer[i].lm_ctl;
		lm = mixer[i].hw_lm;

		lm->ops.setup_alpha_out(lm, mixer[i].mixer_op_mode);

		mixer[i].flush_mask |= ctl->ops.get_bitmask_mixer(ctl,
			mixer[i].hw_lm->idx);

		/* stage config flush mask */
		ctl->ops.update_pending_flush(ctl, mixer[i].flush_mask);

		DPU_DEBUG("lm %d, op_mode 0x%X, ctl %d, flush mask 0x%x\n",
			mixer[i].hw_lm->idx - LM_0,
			mixer[i].mixer_op_mode,
			ctl->idx - CTL_0,
			mixer[i].flush_mask);

		ctl->ops.setup_blendstage(ctl, mixer[i].hw_lm->idx,
			&dpu_crtc->stage_cfg);
	}
}

/**
 *  _dpu_crtc_complete_flip - signal pending page_flip events
 * Any pending vblank events are added to the vblank_event_list
 * so that the next vblank interrupt shall signal them.
 * However PAGE_FLIP events are not handled through the vblank_event_list.
 * This API signals any pending PAGE_FLIP events requested through
 * DRM_IOCTL_MODE_PAGE_FLIP and are cached in the dpu_crtc->event.
 * @crtc: Pointer to drm crtc structure
 */
static void _dpu_crtc_complete_flip(struct drm_crtc *crtc)
{
	struct dpu_crtc *dpu_crtc = to_dpu_crtc(crtc);
	struct drm_device *dev = crtc->dev;
	unsigned long flags;

	spin_lock_irqsave(&dev->event_lock, flags);
	if (dpu_crtc->event) {
		DRM_DEBUG_VBL("%s: send event: %pK\n", dpu_crtc->name,
			      dpu_crtc->event);
		trace_dpu_crtc_complete_flip(DRMID(crtc));
		drm_crtc_send_vblank_event(crtc, dpu_crtc->event);
		dpu_crtc->event = NULL;
	}
	spin_unlock_irqrestore(&dev->event_lock, flags);
}

enum dpu_intf_mode dpu_crtc_get_intf_mode(struct drm_crtc *crtc)
{
	struct drm_encoder *encoder;

	/*
	 * TODO: This function is called from dpu debugfs and as part of atomic
	 * check. When called from debugfs, the crtc->mutex must be held to
	 * read crtc->state. However reading crtc->state from atomic check isn't
	 * allowed (unless you have a good reason, a big comment, and a deep
	 * understanding of how the atomic/modeset locks work (<- and this is
	 * probably not possible)). So we'll keep the WARN_ON here for now, but
	 * really we need to figure out a better way to track our operating mode
	 */
	WARN_ON(!drm_modeset_is_locked(&crtc->mutex));

	/* TODO: Returns the first INTF_MODE, could there be multiple values? */
	drm_for_each_encoder_mask(encoder, crtc->dev, crtc->state->encoder_mask)
		return dpu_encoder_get_intf_mode(encoder);

	return INTF_MODE_NONE;
}

void dpu_crtc_vblank_callback(struct drm_crtc *crtc)
{
	struct dpu_crtc *dpu_crtc = to_dpu_crtc(crtc);

	/* keep statistics on vblank callback - with auto reset via debugfs */
	if (ktime_compare(dpu_crtc->vblank_cb_time, ktime_set(0, 0)) == 0)
		dpu_crtc->vblank_cb_time = ktime_get();
	else
		dpu_crtc->vblank_cb_count++;
	drm_crtc_handle_vblank(crtc);
	trace_dpu_crtc_vblank_cb(DRMID(crtc));
}

static void dpu_crtc_frame_event_work(struct kthread_work *work)
{
	struct dpu_crtc_frame_event *fevent = container_of(work,
			struct dpu_crtc_frame_event, work);
	struct drm_crtc *crtc = fevent->crtc;
	struct dpu_crtc *dpu_crtc = to_dpu_crtc(crtc);
	unsigned long flags;
	bool frame_done = false;

	DPU_ATRACE_BEGIN("crtc_frame_event");

	DRM_DEBUG_KMS("crtc%d event:%u ts:%lld\n", crtc->base.id, fevent->event,
			ktime_to_ns(fevent->ts));

	if (fevent->event & (DPU_ENCODER_FRAME_EVENT_DONE
				| DPU_ENCODER_FRAME_EVENT_ERROR
				| DPU_ENCODER_FRAME_EVENT_PANEL_DEAD)) {

		if (atomic_read(&dpu_crtc->frame_pending) < 1) {
			/* ignore vblank when not pending */
		} else if (atomic_dec_return(&dpu_crtc->frame_pending) == 0) {
			/* release bandwidth and other resources */
			trace_dpu_crtc_frame_event_done(DRMID(crtc),
							fevent->event);
			dpu_core_perf_crtc_release_bw(crtc);
		} else {
			trace_dpu_crtc_frame_event_more_pending(DRMID(crtc),
								fevent->event);
		}

		if (fevent->event & DPU_ENCODER_FRAME_EVENT_DONE)
			dpu_core_perf_crtc_update(crtc, 0, false);

		if (fevent->event & (DPU_ENCODER_FRAME_EVENT_DONE
					| DPU_ENCODER_FRAME_EVENT_ERROR))
			frame_done = true;
	}

	if (fevent->event & DPU_ENCODER_FRAME_EVENT_PANEL_DEAD)
		DPU_ERROR("crtc%d ts:%lld received panel dead event\n",
				crtc->base.id, ktime_to_ns(fevent->ts));

	if (frame_done)
		complete_all(&dpu_crtc->frame_done_comp);

	spin_lock_irqsave(&dpu_crtc->spin_lock, flags);
	list_add_tail(&fevent->list, &dpu_crtc->frame_event_list);
	spin_unlock_irqrestore(&dpu_crtc->spin_lock, flags);
	DPU_ATRACE_END("crtc_frame_event");
}

/*
 * dpu_crtc_frame_event_cb - crtc frame event callback API. CRTC module
 * registers this API to encoder for all frame event callbacks like
 * frame_error, frame_done, idle_timeout, etc. Encoder may call different events
 * from different context - IRQ, user thread, commit_thread, etc. Each event
 * should be carefully reviewed and should be processed in proper task context
 * to avoid schedulin delay or properly manage the irq context's bottom half
 * processing.
 */
static void dpu_crtc_frame_event_cb(void *data, u32 event)
{
	struct drm_crtc *crtc = (struct drm_crtc *)data;
	struct dpu_crtc *dpu_crtc;
	struct msm_drm_private *priv;
	struct dpu_crtc_frame_event *fevent;
	unsigned long flags;
	u32 crtc_id;

	/* Nothing to do on idle event */
	if (event & DPU_ENCODER_FRAME_EVENT_IDLE)
		return;

	dpu_crtc = to_dpu_crtc(crtc);
	priv = crtc->dev->dev_private;
	crtc_id = drm_crtc_index(crtc);

	trace_dpu_crtc_frame_event_cb(DRMID(crtc), event);

	spin_lock_irqsave(&dpu_crtc->spin_lock, flags);
	fevent = list_first_entry_or_null(&dpu_crtc->frame_event_list,
			struct dpu_crtc_frame_event, list);
	if (fevent)
		list_del_init(&fevent->list);
	spin_unlock_irqrestore(&dpu_crtc->spin_lock, flags);

	if (!fevent) {
		DRM_ERROR_RATELIMITED("crtc%d event %d overflow\n", crtc->base.id, event);
		return;
	}

	fevent->event = event;
	fevent->crtc = crtc;
	fevent->ts = ktime_get();
	kthread_queue_work(priv->event_thread[crtc_id].worker, &fevent->work);
}

void dpu_crtc_complete_commit(struct drm_crtc *crtc)
{
	trace_dpu_crtc_complete_commit(DRMID(crtc));
	_dpu_crtc_complete_flip(crtc);
}

static void _dpu_crtc_setup_lm_bounds(struct drm_crtc *crtc,
		struct drm_crtc_state *state)
{
	struct dpu_crtc_state *cstate = to_dpu_crtc_state(state);
	struct drm_display_mode *adj_mode = &state->adjusted_mode;
	u32 crtc_split_width = adj_mode->hdisplay / cstate->num_mixers;
	int i;

	for (i = 0; i < cstate->num_mixers; i++) {
		struct drm_rect *r = &cstate->lm_bounds[i];
		r->x1 = crtc_split_width * i;
		r->y1 = 0;
		r->x2 = r->x1 + crtc_split_width;
		r->y2 = adj_mode->vdisplay;

		trace_dpu_crtc_setup_lm_bounds(DRMID(crtc), i, r);
	}
}

static void _dpu_crtc_get_pcc_coeff(struct drm_crtc_state *state,
		struct dpu_hw_pcc_cfg *cfg)
{
	struct drm_color_ctm *ctm;

	memset(cfg, 0, sizeof(struct dpu_hw_pcc_cfg));

	ctm = (struct drm_color_ctm *)state->ctm->data;

	if (!ctm)
		return;

	cfg->r.r = CONVERT_S3_15(ctm->matrix[0]);
	cfg->g.r = CONVERT_S3_15(ctm->matrix[1]);
	cfg->b.r = CONVERT_S3_15(ctm->matrix[2]);

	cfg->r.g = CONVERT_S3_15(ctm->matrix[3]);
	cfg->g.g = CONVERT_S3_15(ctm->matrix[4]);
	cfg->b.g = CONVERT_S3_15(ctm->matrix[5]);

	cfg->r.b = CONVERT_S3_15(ctm->matrix[6]);
	cfg->g.b = CONVERT_S3_15(ctm->matrix[7]);
	cfg->b.b = CONVERT_S3_15(ctm->matrix[8]);
}

static void _dpu_crtc_setup_cp_blocks(struct drm_crtc *crtc)
{
	struct drm_crtc_state *state = crtc->state;
	struct dpu_crtc_state *cstate = to_dpu_crtc_state(crtc->state);
	struct dpu_crtc_mixer *mixer = cstate->mixers;
	struct dpu_hw_pcc_cfg cfg;
	struct dpu_hw_ctl *ctl;
	struct dpu_hw_dspp *dspp;
	int i;


	if (!state->color_mgmt_changed)
		return;

	for (i = 0; i < cstate->num_mixers; i++) {
		ctl = mixer[i].lm_ctl;
		dspp = mixer[i].hw_dspp;

		if (!dspp || !dspp->ops.setup_pcc)
			continue;

		if (!state->ctm) {
			dspp->ops.setup_pcc(dspp, NULL);
		} else {
			_dpu_crtc_get_pcc_coeff(state, &cfg);
			dspp->ops.setup_pcc(dspp, &cfg);
		}

		mixer[i].flush_mask |= ctl->ops.get_bitmask_dspp(ctl,
			mixer[i].hw_dspp->idx);

		/* stage config flush mask */
		ctl->ops.update_pending_flush(ctl, mixer[i].flush_mask);

		DPU_DEBUG("lm %d, ctl %d, flush mask 0x%x\n",
			mixer[i].hw_lm->idx - DSPP_0,
			ctl->idx - CTL_0,
			mixer[i].flush_mask);
	}
}

static void dpu_crtc_atomic_begin(struct drm_crtc *crtc,
		struct drm_crtc_state *old_state)
{
	struct dpu_crtc_state *cstate = to_dpu_crtc_state(crtc->state);
	struct drm_encoder *encoder;

	if (!crtc->state->enable) {
		DPU_DEBUG("crtc%d -> enable %d, skip atomic_begin\n",
				crtc->base.id, crtc->state->enable);
		return;
	}

	DPU_DEBUG("crtc%d\n", crtc->base.id);

	_dpu_crtc_setup_lm_bounds(crtc, crtc->state);

	/* encoder will trigger pending mask now */
	drm_for_each_encoder_mask(encoder, crtc->dev, crtc->state->encoder_mask)
		dpu_encoder_trigger_kickoff_pending(encoder);

	/*
	 * If no mixers have been allocated in dpu_crtc_atomic_check(),
	 * it means we are trying to flush a CRTC whose state is disabled:
	 * nothing else needs to be done.
	 */
	if (unlikely(!cstate->num_mixers))
		return;

	_dpu_crtc_blend_setup(crtc);

	_dpu_crtc_setup_cp_blocks(crtc);

	/*
	 * PP_DONE irq is only used by command mode for now.
	 * It is better to request pending before FLUSH and START trigger
	 * to make sure no pp_done irq missed.
	 * This is safe because no pp_done will happen before SW trigger
	 * in command mode.
	 */
}

static void dpu_crtc_atomic_flush(struct drm_crtc *crtc,
		struct drm_crtc_state *old_crtc_state)
{
	struct dpu_crtc *dpu_crtc;
	struct drm_device *dev;
	struct drm_plane *plane;
	struct msm_drm_private *priv;
	unsigned long flags;
	struct dpu_crtc_state *cstate;

	if (!crtc->state->enable) {
		DPU_DEBUG("crtc%d -> enable %d, skip atomic_flush\n",
				crtc->base.id, crtc->state->enable);
		return;
	}

	DPU_DEBUG("crtc%d\n", crtc->base.id);

	dpu_crtc = to_dpu_crtc(crtc);
	cstate = to_dpu_crtc_state(crtc->state);
	dev = crtc->dev;
	priv = dev->dev_private;

	if (crtc->index >= ARRAY_SIZE(priv->event_thread)) {
		DPU_ERROR("invalid crtc index[%d]\n", crtc->index);
		return;
	}

	WARN_ON(dpu_crtc->event);
	spin_lock_irqsave(&dev->event_lock, flags);
	dpu_crtc->event = crtc->state->event;
	crtc->state->event = NULL;
	spin_unlock_irqrestore(&dev->event_lock, flags);

	/*
	 * If no mixers has been allocated in dpu_crtc_atomic_check(),
	 * it means we are trying to flush a CRTC whose state is disabled:
	 * nothing else needs to be done.
	 */
	if (unlikely(!cstate->num_mixers))
		return;

	/*
	 * For planes without commit update, drm framework will not add
	 * those planes to current state since hardware update is not
	 * required. However, if those planes were power collapsed since
	 * last commit cycle, driver has to restore the hardware state
	 * of those planes explicitly here prior to plane flush.
	 */
	drm_atomic_crtc_for_each_plane(plane, crtc)
		dpu_plane_restore(plane);

	/* update performance setting before crtc kickoff */
	dpu_core_perf_crtc_update(crtc, 1, false);

	/*
	 * Final plane updates: Give each plane a chance to complete all
	 *                      required writes/flushing before crtc's "flush
	 *                      everything" call below.
	 */
	drm_atomic_crtc_for_each_plane(plane, crtc) {
		if (dpu_crtc->smmu_state.transition_error)
			dpu_plane_set_error(plane, true);
		dpu_plane_flush(plane);
	}

	/* Kickoff will be scheduled by outer layer */
}

/**
 * dpu_crtc_destroy_state - state destroy hook
 * @crtc: drm CRTC
 * @state: CRTC state object to release
 */
static void dpu_crtc_destroy_state(struct drm_crtc *crtc,
		struct drm_crtc_state *state)
{
	struct dpu_crtc_state *cstate = to_dpu_crtc_state(state);

	DPU_DEBUG("crtc%d\n", crtc->base.id);

	__drm_atomic_helper_crtc_destroy_state(state);

	kfree(cstate);
}

static int _dpu_crtc_wait_for_frame_done(struct drm_crtc *crtc)
{
	struct dpu_crtc *dpu_crtc = to_dpu_crtc(crtc);
	int ret, rc = 0;

	if (!atomic_read(&dpu_crtc->frame_pending)) {
		DPU_DEBUG("no frames pending\n");
		return 0;
	}

	DPU_ATRACE_BEGIN("frame done completion wait");
	ret = wait_for_completion_timeout(&dpu_crtc->frame_done_comp,
			msecs_to_jiffies(DPU_CRTC_FRAME_DONE_TIMEOUT_MS));
	if (!ret) {
		DRM_ERROR("frame done wait timed out, ret:%d\n", ret);
		rc = -ETIMEDOUT;
	}
	DPU_ATRACE_END("frame done completion wait");

	return rc;
}

void dpu_crtc_commit_kickoff(struct drm_crtc *crtc)
{
	struct drm_encoder *encoder;
	struct dpu_crtc *dpu_crtc = to_dpu_crtc(crtc);
	struct dpu_kms *dpu_kms = _dpu_crtc_get_kms(crtc);
	struct dpu_crtc_state *cstate = to_dpu_crtc_state(crtc->state);

	/*
	 * If no mixers has been allocated in dpu_crtc_atomic_check(),
	 * it means we are trying to start a CRTC whose state is disabled:
	 * nothing else needs to be done.
	 */
	if (unlikely(!cstate->num_mixers))
		return;

	DPU_ATRACE_BEGIN("crtc_commit");

	/*
	 * Encoder will flush/start now, unless it has a tx pending. If so, it
	 * may delay and flush at an irq event (e.g. ppdone)
	 */
	drm_for_each_encoder_mask(encoder, crtc->dev,
				  crtc->state->encoder_mask)
		dpu_encoder_prepare_for_kickoff(encoder);

	if (atomic_inc_return(&dpu_crtc->frame_pending) == 1) {
		/* acquire bandwidth and other resources */
		DPU_DEBUG("crtc%d first commit\n", crtc->base.id);
	} else
		DPU_DEBUG("crtc%d commit\n", crtc->base.id);

	dpu_crtc->play_count++;

	dpu_vbif_clear_errors(dpu_kms);

	drm_for_each_encoder_mask(encoder, crtc->dev, crtc->state->encoder_mask)
		dpu_encoder_kickoff(encoder);

	reinit_completion(&dpu_crtc->frame_done_comp);
	DPU_ATRACE_END("crtc_commit");
}

static void dpu_crtc_reset(struct drm_crtc *crtc)
{
	struct dpu_crtc_state *cstate = kzalloc(sizeof(*cstate), GFP_KERNEL);

	if (crtc->state)
		dpu_crtc_destroy_state(crtc, crtc->state);

	__drm_atomic_helper_crtc_reset(crtc, &cstate->base);
}

/**
 * dpu_crtc_duplicate_state - state duplicate hook
 * @crtc: Pointer to drm crtc structure
 */
static struct drm_crtc_state *dpu_crtc_duplicate_state(struct drm_crtc *crtc)
{
	struct dpu_crtc_state *cstate, *old_cstate = to_dpu_crtc_state(crtc->state);

	cstate = kmemdup(old_cstate, sizeof(*old_cstate), GFP_KERNEL);
	if (!cstate) {
		DPU_ERROR("failed to allocate state\n");
		return NULL;
	}

	/* duplicate base helper */
	__drm_atomic_helper_crtc_duplicate_state(crtc, &cstate->base);

	return &cstate->base;
}

static void dpu_crtc_disable(struct drm_crtc *crtc,
			     struct drm_atomic_state *state)
{
<<<<<<< HEAD
	struct drm_crtc_state *old_crtc_state = drm_atomic_get_old_crtc_state(state,
									      crtc);
	struct dpu_crtc *dpu_crtc;
	struct dpu_crtc_state *cstate;
=======
	struct dpu_crtc *dpu_crtc = to_dpu_crtc(crtc);
	struct dpu_crtc_state *cstate = to_dpu_crtc_state(crtc->state);
>>>>>>> 3cea11cd
	struct drm_encoder *encoder;
	unsigned long flags;
	bool release_bandwidth = false;

	DRM_DEBUG_KMS("crtc%d\n", crtc->base.id);

	/* Disable/save vblank irq handling */
	drm_crtc_vblank_off(crtc);

	drm_for_each_encoder_mask(encoder, crtc->dev,
				  old_crtc_state->encoder_mask) {
		/* in video mode, we hold an extra bandwidth reference
		 * as we cannot drop bandwidth at frame-done if any
		 * crtc is being used in video mode.
		 */
		if (dpu_encoder_get_intf_mode(encoder) == INTF_MODE_VIDEO)
			release_bandwidth = true;
		dpu_encoder_assign_crtc(encoder, NULL);
	}

	/* wait for frame_event_done completion */
	if (_dpu_crtc_wait_for_frame_done(crtc))
		DPU_ERROR("crtc%d wait for frame done failed;frame_pending%d\n",
				crtc->base.id,
				atomic_read(&dpu_crtc->frame_pending));

	trace_dpu_crtc_disable(DRMID(crtc), false, dpu_crtc);
	dpu_crtc->enabled = false;

	if (atomic_read(&dpu_crtc->frame_pending)) {
		trace_dpu_crtc_disable_frame_pending(DRMID(crtc),
				     atomic_read(&dpu_crtc->frame_pending));
		if (release_bandwidth)
			dpu_core_perf_crtc_release_bw(crtc);
		atomic_set(&dpu_crtc->frame_pending, 0);
	}

	dpu_core_perf_crtc_update(crtc, 0, true);

	drm_for_each_encoder_mask(encoder, crtc->dev, crtc->state->encoder_mask)
		dpu_encoder_register_frame_event_callback(encoder, NULL, NULL);

	memset(cstate->mixers, 0, sizeof(cstate->mixers));
	cstate->num_mixers = 0;

	/* disable clk & bw control until clk & bw properties are set */
	cstate->bw_control = false;
	cstate->bw_split_vote = false;

	if (crtc->state->event && !crtc->state->active) {
		spin_lock_irqsave(&crtc->dev->event_lock, flags);
		drm_crtc_send_vblank_event(crtc, crtc->state->event);
		crtc->state->event = NULL;
		spin_unlock_irqrestore(&crtc->dev->event_lock, flags);
	}

	pm_runtime_put_sync(crtc->dev->dev);
}

static void dpu_crtc_enable(struct drm_crtc *crtc,
		struct drm_atomic_state *state)
{
	struct dpu_crtc *dpu_crtc = to_dpu_crtc(crtc);
	struct drm_encoder *encoder;
	bool request_bandwidth = false;

	pm_runtime_get_sync(crtc->dev->dev);

	DRM_DEBUG_KMS("crtc%d\n", crtc->base.id);

	drm_for_each_encoder_mask(encoder, crtc->dev, crtc->state->encoder_mask) {
		/* in video mode, we hold an extra bandwidth reference
		 * as we cannot drop bandwidth at frame-done if any
		 * crtc is being used in video mode.
		 */
		if (dpu_encoder_get_intf_mode(encoder) == INTF_MODE_VIDEO)
			request_bandwidth = true;
		dpu_encoder_register_frame_event_callback(encoder,
				dpu_crtc_frame_event_cb, (void *)crtc);
	}

	if (request_bandwidth)
		atomic_inc(&_dpu_crtc_get_kms(crtc)->bandwidth_ref);

	trace_dpu_crtc_enable(DRMID(crtc), true, dpu_crtc);
	dpu_crtc->enabled = true;

	drm_for_each_encoder_mask(encoder, crtc->dev, crtc->state->encoder_mask)
		dpu_encoder_assign_crtc(encoder, crtc);

	/* Enable/restore vblank irq handling */
	drm_crtc_vblank_on(crtc);
}

struct plane_state {
	struct dpu_plane_state *dpu_pstate;
	const struct drm_plane_state *drm_pstate;
	int stage;
	u32 pipe_id;
};

static int dpu_crtc_atomic_check(struct drm_crtc *crtc,
		struct drm_crtc_state *state)
{
	struct dpu_crtc *dpu_crtc = to_dpu_crtc(crtc);
	struct dpu_crtc_state *cstate = to_dpu_crtc_state(state);
	struct plane_state *pstates;

	const struct drm_plane_state *pstate;
	struct drm_plane *plane;
	struct drm_display_mode *mode;

	int cnt = 0, rc = 0, mixer_width = 0, i, z_pos;

	struct dpu_multirect_plane_states multirect_plane[DPU_STAGE_MAX * 2];
	int multirect_count = 0;
	const struct drm_plane_state *pipe_staged[SSPP_MAX];
	int left_zpos_cnt = 0, right_zpos_cnt = 0;
	struct drm_rect crtc_rect = { 0 };

	pstates = kzalloc(sizeof(*pstates) * DPU_STAGE_MAX * 4, GFP_KERNEL);

	if (!state->enable || !state->active) {
		DPU_DEBUG("crtc%d -> enable %d, active %d, skip atomic_check\n",
				crtc->base.id, state->enable, state->active);
		goto end;
	}

	mode = &state->adjusted_mode;
	DPU_DEBUG("%s: check", dpu_crtc->name);

	/* force a full mode set if active state changed */
	if (state->active_changed)
		state->mode_changed = true;

	memset(pipe_staged, 0, sizeof(pipe_staged));

	if (cstate->num_mixers) {
		mixer_width = mode->hdisplay / cstate->num_mixers;

		_dpu_crtc_setup_lm_bounds(crtc, state);
	}

	crtc_rect.x2 = mode->hdisplay;
	crtc_rect.y2 = mode->vdisplay;

	 /* get plane state for all drm planes associated with crtc state */
	drm_atomic_crtc_state_for_each_plane_state(plane, pstate, state) {
		struct drm_rect dst, clip = crtc_rect;

		if (IS_ERR_OR_NULL(pstate)) {
			rc = PTR_ERR(pstate);
			DPU_ERROR("%s: failed to get plane%d state, %d\n",
					dpu_crtc->name, plane->base.id, rc);
			goto end;
		}
		if (cnt >= DPU_STAGE_MAX * 4)
			continue;

		pstates[cnt].dpu_pstate = to_dpu_plane_state(pstate);
		pstates[cnt].drm_pstate = pstate;
		pstates[cnt].stage = pstate->normalized_zpos;
		pstates[cnt].pipe_id = dpu_plane_pipe(plane);

		if (pipe_staged[pstates[cnt].pipe_id]) {
			multirect_plane[multirect_count].r0 =
				pipe_staged[pstates[cnt].pipe_id];
			multirect_plane[multirect_count].r1 = pstate;
			multirect_count++;

			pipe_staged[pstates[cnt].pipe_id] = NULL;
		} else {
			pipe_staged[pstates[cnt].pipe_id] = pstate;
		}

		cnt++;

		dst = drm_plane_state_dest(pstate);
		if (!drm_rect_intersect(&clip, &dst)) {
			DPU_ERROR("invalid vertical/horizontal destination\n");
			DPU_ERROR("display: " DRM_RECT_FMT " plane: "
				  DRM_RECT_FMT "\n", DRM_RECT_ARG(&crtc_rect),
				  DRM_RECT_ARG(&dst));
			rc = -E2BIG;
			goto end;
		}
	}

	for (i = 1; i < SSPP_MAX; i++) {
		if (pipe_staged[i]) {
			dpu_plane_clear_multirect(pipe_staged[i]);

			if (is_dpu_plane_virtual(pipe_staged[i]->plane)) {
				DPU_ERROR(
					"r1 only virt plane:%d not supported\n",
					pipe_staged[i]->plane->base.id);
				rc  = -EINVAL;
				goto end;
			}
		}
	}

	z_pos = -1;
	for (i = 0; i < cnt; i++) {
		/* reset counts at every new blend stage */
		if (pstates[i].stage != z_pos) {
			left_zpos_cnt = 0;
			right_zpos_cnt = 0;
			z_pos = pstates[i].stage;
		}

		/* verify z_pos setting before using it */
		if (z_pos >= DPU_STAGE_MAX - DPU_STAGE_0) {
			DPU_ERROR("> %d plane stages assigned\n",
					DPU_STAGE_MAX - DPU_STAGE_0);
			rc = -EINVAL;
			goto end;
		} else if (pstates[i].drm_pstate->crtc_x < mixer_width) {
			if (left_zpos_cnt == 2) {
				DPU_ERROR("> 2 planes @ stage %d on left\n",
					z_pos);
				rc = -EINVAL;
				goto end;
			}
			left_zpos_cnt++;

		} else {
			if (right_zpos_cnt == 2) {
				DPU_ERROR("> 2 planes @ stage %d on right\n",
					z_pos);
				rc = -EINVAL;
				goto end;
			}
			right_zpos_cnt++;
		}

		pstates[i].dpu_pstate->stage = z_pos + DPU_STAGE_0;
		DPU_DEBUG("%s: zpos %d", dpu_crtc->name, z_pos);
	}

	for (i = 0; i < multirect_count; i++) {
		if (dpu_plane_validate_multirect_v2(&multirect_plane[i])) {
			DPU_ERROR(
			"multirect validation failed for planes (%d - %d)\n",
					multirect_plane[i].r0->plane->base.id,
					multirect_plane[i].r1->plane->base.id);
			rc = -EINVAL;
			goto end;
		}
	}

	atomic_inc(&_dpu_crtc_get_kms(crtc)->bandwidth_ref);

	rc = dpu_core_perf_crtc_check(crtc, state);
	if (rc) {
		DPU_ERROR("crtc%d failed performance check %d\n",
				crtc->base.id, rc);
		goto end;
	}

	/* validate source split:
	 * use pstates sorted by stage to check planes on same stage
	 * we assume that all pipes are in source split so its valid to compare
	 * without taking into account left/right mixer placement
	 */
	for (i = 1; i < cnt; i++) {
		struct plane_state *prv_pstate, *cur_pstate;
		struct drm_rect left_rect, right_rect;
		int32_t left_pid, right_pid;
		int32_t stage;

		prv_pstate = &pstates[i - 1];
		cur_pstate = &pstates[i];
		if (prv_pstate->stage != cur_pstate->stage)
			continue;

		stage = cur_pstate->stage;

		left_pid = prv_pstate->dpu_pstate->base.plane->base.id;
		left_rect = drm_plane_state_dest(prv_pstate->drm_pstate);

		right_pid = cur_pstate->dpu_pstate->base.plane->base.id;
		right_rect = drm_plane_state_dest(cur_pstate->drm_pstate);

		if (right_rect.x1 < left_rect.x1) {
			swap(left_pid, right_pid);
			swap(left_rect, right_rect);
		}

		/**
		 * - planes are enumerated in pipe-priority order such that
		 *   planes with lower drm_id must be left-most in a shared
		 *   blend-stage when using source split.
		 * - planes in source split must be contiguous in width
		 * - planes in source split must have same dest yoff and height
		 */
		if (right_pid < left_pid) {
			DPU_ERROR(
				"invalid src split cfg. priority mismatch. stage: %d left: %d right: %d\n",
				stage, left_pid, right_pid);
			rc = -EINVAL;
			goto end;
		} else if (right_rect.x1 != drm_rect_width(&left_rect)) {
			DPU_ERROR("non-contiguous coordinates for src split. "
				  "stage: %d left: " DRM_RECT_FMT " right: "
				  DRM_RECT_FMT "\n", stage,
				  DRM_RECT_ARG(&left_rect),
				  DRM_RECT_ARG(&right_rect));
			rc = -EINVAL;
			goto end;
		} else if (left_rect.y1 != right_rect.y1 ||
			   drm_rect_height(&left_rect) != drm_rect_height(&right_rect)) {
			DPU_ERROR("source split at stage: %d. invalid "
				  "yoff/height: left: " DRM_RECT_FMT " right: "
				  DRM_RECT_FMT "\n", stage,
				  DRM_RECT_ARG(&left_rect),
				  DRM_RECT_ARG(&right_rect));
			rc = -EINVAL;
			goto end;
		}
	}

end:
	kfree(pstates);
	return rc;
}

int dpu_crtc_vblank(struct drm_crtc *crtc, bool en)
{
	struct dpu_crtc *dpu_crtc = to_dpu_crtc(crtc);
	struct drm_encoder *enc;

	trace_dpu_crtc_vblank(DRMID(&dpu_crtc->base), en, dpu_crtc);

	/*
	 * Normally we would iterate through encoder_mask in crtc state to find
	 * attached encoders. In this case, we might be disabling vblank _after_
	 * encoder_mask has been cleared.
	 *
	 * Instead, we "assign" a crtc to the encoder in enable and clear it in
	 * disable (which is also after encoder_mask is cleared). So instead of
	 * using encoder mask, we'll ask the encoder to toggle itself iff it's
	 * currently assigned to our crtc.
	 *
	 * Note also that this function cannot be called while crtc is disabled
	 * since we use drm_crtc_vblank_on/off. So we don't need to worry
	 * about the assigned crtcs being inconsistent with the current state
	 * (which means no need to worry about modeset locks).
	 */
	list_for_each_entry(enc, &crtc->dev->mode_config.encoder_list, head) {
		trace_dpu_crtc_vblank_enable(DRMID(crtc), DRMID(enc), en,
					     dpu_crtc);

		dpu_encoder_toggle_vblank_for_crtc(enc, crtc, en);
	}

	return 0;
}

#ifdef CONFIG_DEBUG_FS
static int _dpu_debugfs_status_show(struct seq_file *s, void *data)
{
	struct dpu_crtc *dpu_crtc;
	struct dpu_plane_state *pstate = NULL;
	struct dpu_crtc_mixer *m;

	struct drm_crtc *crtc;
	struct drm_plane *plane;
	struct drm_display_mode *mode;
	struct drm_framebuffer *fb;
	struct drm_plane_state *state;
	struct dpu_crtc_state *cstate;

	int i, out_width;

	dpu_crtc = s->private;
	crtc = &dpu_crtc->base;

	drm_modeset_lock_all(crtc->dev);
	cstate = to_dpu_crtc_state(crtc->state);

	mode = &crtc->state->adjusted_mode;
	out_width = mode->hdisplay / cstate->num_mixers;

	seq_printf(s, "crtc:%d width:%d height:%d\n", crtc->base.id,
				mode->hdisplay, mode->vdisplay);

	seq_puts(s, "\n");

	for (i = 0; i < cstate->num_mixers; ++i) {
		m = &cstate->mixers[i];
		seq_printf(s, "\tmixer:%d ctl:%d width:%d height:%d\n",
			m->hw_lm->idx - LM_0, m->lm_ctl->idx - CTL_0,
			out_width, mode->vdisplay);
	}

	seq_puts(s, "\n");

	drm_atomic_crtc_for_each_plane(plane, crtc) {
		pstate = to_dpu_plane_state(plane->state);
		state = plane->state;

		if (!pstate || !state)
			continue;

		seq_printf(s, "\tplane:%u stage:%d\n", plane->base.id,
			pstate->stage);

		if (plane->state->fb) {
			fb = plane->state->fb;

			seq_printf(s, "\tfb:%d image format:%4.4s wxh:%ux%u ",
				fb->base.id, (char *) &fb->format->format,
				fb->width, fb->height);
			for (i = 0; i < ARRAY_SIZE(fb->format->cpp); ++i)
				seq_printf(s, "cpp[%d]:%u ",
						i, fb->format->cpp[i]);
			seq_puts(s, "\n\t");

			seq_printf(s, "modifier:%8llu ", fb->modifier);
			seq_puts(s, "\n");

			seq_puts(s, "\t");
			for (i = 0; i < ARRAY_SIZE(fb->pitches); i++)
				seq_printf(s, "pitches[%d]:%8u ", i,
							fb->pitches[i]);
			seq_puts(s, "\n");

			seq_puts(s, "\t");
			for (i = 0; i < ARRAY_SIZE(fb->offsets); i++)
				seq_printf(s, "offsets[%d]:%8u ", i,
							fb->offsets[i]);
			seq_puts(s, "\n");
		}

		seq_printf(s, "\tsrc_x:%4d src_y:%4d src_w:%4d src_h:%4d\n",
			state->src_x, state->src_y, state->src_w, state->src_h);

		seq_printf(s, "\tdst x:%4d dst_y:%4d dst_w:%4d dst_h:%4d\n",
			state->crtc_x, state->crtc_y, state->crtc_w,
			state->crtc_h);
		seq_printf(s, "\tmultirect: mode: %d index: %d\n",
			pstate->multirect_mode, pstate->multirect_index);

		seq_puts(s, "\n");
	}
	if (dpu_crtc->vblank_cb_count) {
		ktime_t diff = ktime_sub(ktime_get(), dpu_crtc->vblank_cb_time);
		s64 diff_ms = ktime_to_ms(diff);
		s64 fps = diff_ms ? div_s64(
				dpu_crtc->vblank_cb_count * 1000, diff_ms) : 0;

		seq_printf(s,
			"vblank fps:%lld count:%u total:%llums total_framecount:%llu\n",
				fps, dpu_crtc->vblank_cb_count,
				ktime_to_ms(diff), dpu_crtc->play_count);

		/* reset time & count for next measurement */
		dpu_crtc->vblank_cb_count = 0;
		dpu_crtc->vblank_cb_time = ktime_set(0, 0);
	}

	drm_modeset_unlock_all(crtc->dev);

	return 0;
}

DEFINE_SHOW_ATTRIBUTE(_dpu_debugfs_status);

static int dpu_crtc_debugfs_state_show(struct seq_file *s, void *v)
{
	struct drm_crtc *crtc = (struct drm_crtc *) s->private;
	struct dpu_crtc *dpu_crtc = to_dpu_crtc(crtc);

	seq_printf(s, "client type: %d\n", dpu_crtc_get_client_type(crtc));
	seq_printf(s, "intf_mode: %d\n", dpu_crtc_get_intf_mode(crtc));
	seq_printf(s, "core_clk_rate: %llu\n",
			dpu_crtc->cur_perf.core_clk_rate);
	seq_printf(s, "bw_ctl: %llu\n", dpu_crtc->cur_perf.bw_ctl);
	seq_printf(s, "max_per_pipe_ib: %llu\n",
				dpu_crtc->cur_perf.max_per_pipe_ib);

	return 0;
}
DEFINE_SHOW_ATTRIBUTE(dpu_crtc_debugfs_state);

static int _dpu_crtc_init_debugfs(struct drm_crtc *crtc)
{
	struct dpu_crtc *dpu_crtc = to_dpu_crtc(crtc);

	dpu_crtc->debugfs_root = debugfs_create_dir(dpu_crtc->name,
			crtc->dev->primary->debugfs_root);

	debugfs_create_file("status", 0400,
			dpu_crtc->debugfs_root,
			dpu_crtc, &_dpu_debugfs_status_fops);
	debugfs_create_file("state", 0600,
			dpu_crtc->debugfs_root,
			&dpu_crtc->base,
			&dpu_crtc_debugfs_state_fops);

	return 0;
}
#else
static int _dpu_crtc_init_debugfs(struct drm_crtc *crtc)
{
	return 0;
}
#endif /* CONFIG_DEBUG_FS */

static int dpu_crtc_late_register(struct drm_crtc *crtc)
{
	return _dpu_crtc_init_debugfs(crtc);
}

static void dpu_crtc_early_unregister(struct drm_crtc *crtc)
{
	struct dpu_crtc *dpu_crtc = to_dpu_crtc(crtc);

	debugfs_remove_recursive(dpu_crtc->debugfs_root);
}

static const struct drm_crtc_funcs dpu_crtc_funcs = {
	.set_config = drm_atomic_helper_set_config,
	.destroy = dpu_crtc_destroy,
	.page_flip = drm_atomic_helper_page_flip,
	.reset = dpu_crtc_reset,
	.atomic_duplicate_state = dpu_crtc_duplicate_state,
	.atomic_destroy_state = dpu_crtc_destroy_state,
	.late_register = dpu_crtc_late_register,
	.early_unregister = dpu_crtc_early_unregister,
	.enable_vblank  = msm_crtc_enable_vblank,
	.disable_vblank = msm_crtc_disable_vblank,
};

static const struct drm_crtc_helper_funcs dpu_crtc_helper_funcs = {
	.atomic_disable = dpu_crtc_disable,
	.atomic_enable = dpu_crtc_enable,
	.atomic_check = dpu_crtc_atomic_check,
	.atomic_begin = dpu_crtc_atomic_begin,
	.atomic_flush = dpu_crtc_atomic_flush,
};

/* initialize crtc */
struct drm_crtc *dpu_crtc_init(struct drm_device *dev, struct drm_plane *plane,
				struct drm_plane *cursor)
{
	struct drm_crtc *crtc = NULL;
	struct dpu_crtc *dpu_crtc = NULL;
	int i;

	dpu_crtc = kzalloc(sizeof(*dpu_crtc), GFP_KERNEL);
	if (!dpu_crtc)
		return ERR_PTR(-ENOMEM);

	crtc = &dpu_crtc->base;
	crtc->dev = dev;

	spin_lock_init(&dpu_crtc->spin_lock);
	atomic_set(&dpu_crtc->frame_pending, 0);

	init_completion(&dpu_crtc->frame_done_comp);

	INIT_LIST_HEAD(&dpu_crtc->frame_event_list);

	for (i = 0; i < ARRAY_SIZE(dpu_crtc->frame_events); i++) {
		INIT_LIST_HEAD(&dpu_crtc->frame_events[i].list);
		list_add(&dpu_crtc->frame_events[i].list,
				&dpu_crtc->frame_event_list);
		kthread_init_work(&dpu_crtc->frame_events[i].work,
				dpu_crtc_frame_event_work);
	}

	drm_crtc_init_with_planes(dev, crtc, plane, cursor, &dpu_crtc_funcs,
				NULL);

	drm_crtc_helper_add(crtc, &dpu_crtc_helper_funcs);

	drm_crtc_enable_color_mgmt(crtc, 0, true, 0);

	/* save user friendly CRTC name for later */
	snprintf(dpu_crtc->name, DPU_CRTC_NAME_SIZE, "crtc%u", crtc->base.id);

	/* initialize event handling */
	spin_lock_init(&dpu_crtc->event_lock);

	DPU_DEBUG("%s: successfully initialized crtc\n", dpu_crtc->name);
	return crtc;
}<|MERGE_RESOLUTION|>--- conflicted
+++ resolved
@@ -709,15 +709,10 @@
 static void dpu_crtc_disable(struct drm_crtc *crtc,
 			     struct drm_atomic_state *state)
 {
-<<<<<<< HEAD
 	struct drm_crtc_state *old_crtc_state = drm_atomic_get_old_crtc_state(state,
 									      crtc);
-	struct dpu_crtc *dpu_crtc;
-	struct dpu_crtc_state *cstate;
-=======
 	struct dpu_crtc *dpu_crtc = to_dpu_crtc(crtc);
 	struct dpu_crtc_state *cstate = to_dpu_crtc_state(crtc->state);
->>>>>>> 3cea11cd
 	struct drm_encoder *encoder;
 	unsigned long flags;
 	bool release_bandwidth = false;
