--- conflicted
+++ resolved
@@ -361,14 +361,7 @@
 	int s;
 
 	/* avgX= */
-<<<<<<< HEAD
-	now = sched_clock();
-	expires = group->next_update;
-	if (now < expires)
-		goto out;
-=======
 	expires = group->avg_next_update;
->>>>>>> 0ecfebd2
 	if (now - expires >= psi_period)
 		missed_periods = div_u64(now - expires, psi_period);
 
@@ -722,11 +715,8 @@
 	groupc->state_mask = state_mask;
 
 	write_seqcount_end(&groupc->seq);
-<<<<<<< HEAD
-=======
 
 	return state_mask;
->>>>>>> 0ecfebd2
 }
 
 static struct psi_group *iterate_groups(struct task_struct *task, void **iter)
@@ -783,15 +773,6 @@
 	 */
 	if (unlikely((clear & TSK_RUNNING) &&
 		     (task->flags & PF_WQ_WORKER) &&
-<<<<<<< HEAD
-		     wq_worker_last_func(task) == psi_update_work))
-		wake_clock = false;
-
-	while ((group = iterate_groups(task, &iter))) {
-		psi_group_change(group, cpu, clear, set);
-		if (wake_clock && !delayed_work_pending(&group->clock_work))
-			schedule_delayed_work(&group->clock_work, PSI_FREQ);
-=======
 		     wq_worker_last_func(task) == psi_avgs_work))
 		wake_clock = false;
 
@@ -803,7 +784,6 @@
 
 		if (wake_clock && !delayed_work_pending(&group->avgs_work))
 			schedule_delayed_work(&group->avgs_work, PSI_FREQ);
->>>>>>> 0ecfebd2
 	}
 }
 
