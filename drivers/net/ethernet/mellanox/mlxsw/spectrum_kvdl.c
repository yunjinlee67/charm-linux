/*
 * drivers/net/ethernet/mellanox/mlxsw/spectrum_kvdl.c
 * Copyright (c) 2016 Mellanox Technologies. All rights reserved.
 * Copyright (c) 2016 Jiri Pirko <jiri@mellanox.com>
 *
 * Redistribution and use in source and binary forms, with or without
 * modification, are permitted provided that the following conditions are met:
 *
 * 1. Redistributions of source code must retain the above copyright
 *    notice, this list of conditions and the following disclaimer.
 * 2. Redistributions in binary form must reproduce the above copyright
 *    notice, this list of conditions and the following disclaimer in the
 *    documentation and/or other materials provided with the distribution.
 * 3. Neither the names of the copyright holders nor the names of its
 *    contributors may be used to endorse or promote products derived from
 *    this software without specific prior written permission.
 *
 * Alternatively, this software may be distributed under the terms of the
 * GNU General Public License ("GPL") version 2 as published by the Free
 * Software Foundation.
 *
 * THIS SOFTWARE IS PROVIDED BY THE COPYRIGHT HOLDERS AND CONTRIBUTORS "AS IS"
 * AND ANY EXPRESS OR IMPLIED WARRANTIES, INCLUDING, BUT NOT LIMITED TO, THE
 * IMPLIED WARRANTIES OF MERCHANTABILITY AND FITNESS FOR A PARTICULAR PURPOSE
 * ARE DISCLAIMED. IN NO EVENT SHALL THE COPYRIGHT OWNER OR CONTRIBUTORS BE
 * LIABLE FOR ANY DIRECT, INDIRECT, INCIDENTAL, SPECIAL, EXEMPLARY, OR
 * CONSEQUENTIAL DAMAGES (INCLUDING, BUT NOT LIMITED TO, PROCUREMENT OF
 * SUBSTITUTE GOODS OR SERVICES; LOSS OF USE, DATA, OR PROFITS; OR BUSINESS
 * INTERRUPTION) HOWEVER CAUSED AND ON ANY THEORY OF LIABILITY, WHETHER IN
 * CONTRACT, STRICT LIABILITY, OR TORT (INCLUDING NEGLIGENCE OR OTHERWISE)
 * ARISING IN ANY WAY OUT OF THE USE OF THIS SOFTWARE, EVEN IF ADVISED OF THE
 * POSSIBILITY OF SUCH DAMAGE.
 */

#include <linux/kernel.h>
#include <linux/bitops.h>

#include "spectrum.h"

#define MLXSW_SP_KVDL_SINGLE_BASE 0
#define MLXSW_SP_KVDL_SINGLE_SIZE 16384
#define MLXSW_SP_KVDL_SINGLE_END \
	(MLXSW_SP_KVDL_SINGLE_SIZE + MLXSW_SP_KVDL_SINGLE_BASE - 1)

#define MLXSW_SP_KVDL_CHUNKS_BASE \
	(MLXSW_SP_KVDL_SINGLE_BASE + MLXSW_SP_KVDL_SINGLE_SIZE)
#define MLXSW_SP_KVDL_CHUNKS_SIZE 49152
#define MLXSW_SP_KVDL_CHUNKS_END \
	(MLXSW_SP_KVDL_CHUNKS_SIZE + MLXSW_SP_KVDL_CHUNKS_BASE - 1)

#define MLXSW_SP_KVDL_LARGE_CHUNKS_BASE \
	(MLXSW_SP_KVDL_CHUNKS_BASE + MLXSW_SP_KVDL_CHUNKS_SIZE)
#define MLXSW_SP_KVDL_LARGE_CHUNKS_SIZE \
	(MLXSW_SP_KVD_LINEAR_SIZE - MLXSW_SP_KVDL_LARGE_CHUNKS_BASE)
#define MLXSW_SP_KVDL_LARGE_CHUNKS_END \
	(MLXSW_SP_KVDL_LARGE_CHUNKS_SIZE + MLXSW_SP_KVDL_LARGE_CHUNKS_BASE - 1)

#define MLXSW_SP_CHUNK_MAX 32
#define MLXSW_SP_LARGE_CHUNK_MAX 512

struct mlxsw_sp_kvdl_part_info {
	unsigned int part_index;
	unsigned int start_index;
	unsigned int end_index;
	unsigned int alloc_size;
};

struct mlxsw_sp_kvdl_part {
	struct list_head list;
	const struct mlxsw_sp_kvdl_part_info *info;
	unsigned long usage[0];	/* Entries */
};

struct mlxsw_sp_kvdl {
	struct list_head parts_list;
};

static struct mlxsw_sp_kvdl_part *
mlxsw_sp_kvdl_alloc_size_part(struct mlxsw_sp_kvdl *kvdl,
			      unsigned int alloc_size)
{
	struct mlxsw_sp_kvdl_part *part, *min_part = NULL;

	list_for_each_entry(part, &kvdl->parts_list, list) {
		if (alloc_size <= part->info->alloc_size &&
		    (!min_part ||
		     part->info->alloc_size <= min_part->info->alloc_size))
			min_part = part;
	}

	return min_part ?: ERR_PTR(-ENOBUFS);
}

static struct mlxsw_sp_kvdl_part *
mlxsw_sp_kvdl_index_part(struct mlxsw_sp_kvdl *kvdl, u32 kvdl_index)
{
	struct mlxsw_sp_kvdl_part *part;

	list_for_each_entry(part, &kvdl->parts_list, list) {
		if (kvdl_index >= part->info->start_index &&
		    kvdl_index <= part->info->end_index)
			return part;
	}

	return ERR_PTR(-EINVAL);
}

static u32
mlxsw_sp_entry_index_kvdl_index(const struct mlxsw_sp_kvdl_part_info *info,
				unsigned int entry_index)
{
	return info->start_index + entry_index * info->alloc_size;
}

static unsigned int
mlxsw_sp_kvdl_index_entry_index(const struct mlxsw_sp_kvdl_part_info *info,
				u32 kvdl_index)
{
	return (kvdl_index - info->start_index) / info->alloc_size;
}

static int mlxsw_sp_kvdl_part_alloc(struct mlxsw_sp_kvdl_part *part,
				    u32 *p_kvdl_index)
{
	const struct mlxsw_sp_kvdl_part_info *info = part->info;
	unsigned int entry_index, nr_entries;

	nr_entries = (info->end_index - info->start_index + 1) /
		     info->alloc_size;
	entry_index = find_first_zero_bit(part->usage, nr_entries);
	if (entry_index == nr_entries)
		return -ENOBUFS;
	__set_bit(entry_index, part->usage);

	*p_kvdl_index = mlxsw_sp_entry_index_kvdl_index(part->info,
							entry_index);

	return 0;
}

static void mlxsw_sp_kvdl_part_free(struct mlxsw_sp_kvdl_part *part,
				    u32 kvdl_index)
{
	unsigned int entry_index;

	entry_index = mlxsw_sp_kvdl_index_entry_index(part->info,
						      kvdl_index);
	__clear_bit(entry_index, part->usage);
}

int mlxsw_sp_kvdl_alloc(struct mlxsw_sp *mlxsw_sp, unsigned int entry_count,
			u32 *p_entry_index)
{
	struct mlxsw_sp_kvdl_part *part;

	/* Find partition with smallest allocation size satisfying the
	 * requested size.
	 */
	part = mlxsw_sp_kvdl_alloc_size_part(mlxsw_sp->kvdl, entry_count);
	if (IS_ERR(part))
		return PTR_ERR(part);

	return mlxsw_sp_kvdl_part_alloc(part, p_entry_index);
}

void mlxsw_sp_kvdl_free(struct mlxsw_sp *mlxsw_sp, int entry_index)
{
	struct mlxsw_sp_kvdl_part *part;

	part = mlxsw_sp_kvdl_index_part(mlxsw_sp->kvdl, entry_index);
	if (IS_ERR(part))
		return;
	mlxsw_sp_kvdl_part_free(part, entry_index);
}

int mlxsw_sp_kvdl_alloc_size_query(struct mlxsw_sp *mlxsw_sp,
				   unsigned int entry_count,
				   unsigned int *p_alloc_size)
{
	struct mlxsw_sp_kvdl_part *part;

	part = mlxsw_sp_kvdl_alloc_size_part(mlxsw_sp->kvdl, entry_count);
	if (IS_ERR(part))
		return PTR_ERR(part);

	*p_alloc_size = part->info->alloc_size;

	return 0;
}

static const struct mlxsw_sp_kvdl_part_info kvdl_parts_info[] = {
	{
		.part_index	= 0,
		.start_index	= MLXSW_SP_KVDL_SINGLE_BASE,
		.end_index	= MLXSW_SP_KVDL_SINGLE_END,
		.alloc_size	= 1,
	},
	{
		.part_index	= 1,
		.start_index	= MLXSW_SP_KVDL_CHUNKS_BASE,
		.end_index	= MLXSW_SP_KVDL_CHUNKS_END,
		.alloc_size	= MLXSW_SP_CHUNK_MAX,
	},
	{
		.part_index	= 2,
		.start_index	= MLXSW_SP_KVDL_LARGE_CHUNKS_BASE,
		.end_index	= MLXSW_SP_KVDL_LARGE_CHUNKS_END,
		.alloc_size	= MLXSW_SP_LARGE_CHUNK_MAX,
	},
};

static struct mlxsw_sp_kvdl_part *
mlxsw_sp_kvdl_part_find(struct mlxsw_sp *mlxsw_sp, unsigned int part_index)
{
	struct mlxsw_sp_kvdl_part *part;

	list_for_each_entry(part, &mlxsw_sp->kvdl->parts_list, list) {
		if (part->info->part_index == part_index)
			return part;
	}

	return NULL;
}

static int mlxsw_sp_kvdl_part_init(struct mlxsw_sp *mlxsw_sp,
				   unsigned int part_index)
{
	const struct mlxsw_sp_kvdl_part_info *info;
	struct mlxsw_sp_kvdl_part *part;
	unsigned int nr_entries;
	size_t usage_size;

	info = &kvdl_parts_info[part_index];

	nr_entries = (info->end_index - info->start_index + 1) /
		     info->alloc_size;
	usage_size = BITS_TO_LONGS(nr_entries) * sizeof(unsigned long);
	part = kzalloc(sizeof(*part) + usage_size, GFP_KERNEL);
	if (!part)
		return -ENOMEM;

	part->info = info;
	list_add(&part->list, &mlxsw_sp->kvdl->parts_list);

	return 0;
}

static void mlxsw_sp_kvdl_part_fini(struct mlxsw_sp *mlxsw_sp,
				    unsigned int part_index)
{
	struct mlxsw_sp_kvdl_part *part;

	part = mlxsw_sp_kvdl_part_find(mlxsw_sp, part_index);
	if (!part)
		return;

	list_del(&part->list);
	kfree(part);
}

static int mlxsw_sp_kvdl_parts_init(struct mlxsw_sp *mlxsw_sp)
{
	int err, i;

	INIT_LIST_HEAD(&mlxsw_sp->kvdl->parts_list);

	for (i = 0; i < ARRAY_SIZE(kvdl_parts_info); i++) {
		err = mlxsw_sp_kvdl_part_init(mlxsw_sp, i);
		if (err)
			goto err_kvdl_part_init;
	}

	return 0;

err_kvdl_part_init:
	for (i--; i >= 0; i--)
		mlxsw_sp_kvdl_part_fini(mlxsw_sp, i);
	return err;
}

static void mlxsw_sp_kvdl_parts_fini(struct mlxsw_sp *mlxsw_sp)
{
	int i;

	for (i = ARRAY_SIZE(kvdl_parts_info) - 1; i >= 0; i--)
		mlxsw_sp_kvdl_part_fini(mlxsw_sp, i);
}

<<<<<<< HEAD
=======
static u64 mlxsw_sp_kvdl_part_occ(struct mlxsw_sp_kvdl_part *part)
{
	unsigned int nr_entries;
	int bit = -1;
	u64 occ = 0;

	nr_entries = (part->info->end_index -
		      part->info->start_index + 1) /
		      part->info->alloc_size;
	while ((bit = find_next_bit(part->usage, nr_entries, bit + 1))
		< nr_entries)
		occ += part->info->alloc_size;
	return occ;
}

u64 mlxsw_sp_kvdl_occ_get(const struct mlxsw_sp *mlxsw_sp)
{
	struct mlxsw_sp_kvdl_part *part;
	u64 occ = 0;

	list_for_each_entry(part, &mlxsw_sp->kvdl->parts_list, list)
		occ += mlxsw_sp_kvdl_part_occ(part);

	return occ;
}

>>>>>>> 661e50bc
int mlxsw_sp_kvdl_init(struct mlxsw_sp *mlxsw_sp)
{
	struct mlxsw_sp_kvdl *kvdl;
	int err;

	kvdl = kzalloc(sizeof(*mlxsw_sp->kvdl), GFP_KERNEL);
	if (!kvdl)
		return -ENOMEM;
	mlxsw_sp->kvdl = kvdl;

	err = mlxsw_sp_kvdl_parts_init(mlxsw_sp);
	if (err)
		goto err_kvdl_parts_init;

	return 0;

err_kvdl_parts_init:
	kfree(mlxsw_sp->kvdl);
	return err;
}

void mlxsw_sp_kvdl_fini(struct mlxsw_sp *mlxsw_sp)
{
	mlxsw_sp_kvdl_parts_fini(mlxsw_sp);
	kfree(mlxsw_sp->kvdl);
}<|MERGE_RESOLUTION|>--- conflicted
+++ resolved
@@ -286,8 +286,6 @@
 		mlxsw_sp_kvdl_part_fini(mlxsw_sp, i);
 }
 
-<<<<<<< HEAD
-=======
 static u64 mlxsw_sp_kvdl_part_occ(struct mlxsw_sp_kvdl_part *part)
 {
 	unsigned int nr_entries;
@@ -314,7 +312,6 @@
 	return occ;
 }
 
->>>>>>> 661e50bc
 int mlxsw_sp_kvdl_init(struct mlxsw_sp *mlxsw_sp)
 {
 	struct mlxsw_sp_kvdl *kvdl;
