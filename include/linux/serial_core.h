/*
 *  linux/drivers/char/serial_core.h
 *
 *  Copyright (C) 2000 Deep Blue Solutions Ltd.
 *
 * This program is free software; you can redistribute it and/or modify
 * it under the terms of the GNU General Public License as published by
 * the Free Software Foundation; either version 2 of the License, or
 * (at your option) any later version.
 *
 * This program is distributed in the hope that it will be useful,
 * but WITHOUT ANY WARRANTY; without even the implied warranty of
 * MERCHANTABILITY or FITNESS FOR A PARTICULAR PURPOSE.  See the
 * GNU General Public License for more details.
 *
 * You should have received a copy of the GNU General Public License
 * along with this program; if not, write to the Free Software
 * Foundation, Inc., 59 Temple Place, Suite 330, Boston, MA  02111-1307  USA
 */
#ifndef LINUX_SERIAL_CORE_H
#define LINUX_SERIAL_CORE_H

#include <linux/bitops.h>
#include <linux/compiler.h>
#include <linux/interrupt.h>
#include <linux/circ_buf.h>
#include <linux/spinlock.h>
#include <linux/sched.h>
#include <linux/tty.h>
#include <linux/mutex.h>
#include <linux/sysrq.h>
#include <uapi/linux/serial_core.h>

#ifdef CONFIG_SERIAL_CORE_CONSOLE
#define uart_console(port) \
	((port)->cons && (port)->cons->index == (port)->line)
#else
#define uart_console(port)      ({ (void)port; 0; })
#endif

struct uart_port;
struct serial_struct;
struct device;

/*
 * This structure describes all the operations that can be done on the
 * physical hardware.  See Documentation/serial/driver for details.
 */
struct uart_ops {
	unsigned int	(*tx_empty)(struct uart_port *);
	void		(*set_mctrl)(struct uart_port *, unsigned int mctrl);
	unsigned int	(*get_mctrl)(struct uart_port *);
	void		(*stop_tx)(struct uart_port *);
	void		(*start_tx)(struct uart_port *);
	void		(*throttle)(struct uart_port *);
	void		(*unthrottle)(struct uart_port *);
	void		(*send_xchar)(struct uart_port *, char ch);
	void		(*stop_rx)(struct uart_port *);
	void		(*enable_ms)(struct uart_port *);
	void		(*break_ctl)(struct uart_port *, int ctl);
	int		(*startup)(struct uart_port *);
	void		(*shutdown)(struct uart_port *);
	void		(*flush_buffer)(struct uart_port *);
	void		(*set_termios)(struct uart_port *, struct ktermios *new,
				       struct ktermios *old);
	void		(*set_ldisc)(struct uart_port *, struct ktermios *);
	void		(*pm)(struct uart_port *, unsigned int state,
			      unsigned int oldstate);

	/*
	 * Return a string describing the type of the port
	 */
	const char	*(*type)(struct uart_port *);

	/*
	 * Release IO and memory resources used by the port.
	 * This includes iounmap if necessary.
	 */
	void		(*release_port)(struct uart_port *);

	/*
	 * Request IO and memory resources used by the port.
	 * This includes iomapping the port if necessary.
	 */
	int		(*request_port)(struct uart_port *);
	void		(*config_port)(struct uart_port *, int);
	int		(*verify_port)(struct uart_port *, struct serial_struct *);
	int		(*ioctl)(struct uart_port *, unsigned int, unsigned long);
#ifdef CONFIG_CONSOLE_POLL
	int		(*poll_init)(struct uart_port *);
	void		(*poll_put_char)(struct uart_port *, unsigned char);
	int		(*poll_get_char)(struct uart_port *);
#endif
};

#define NO_POLL_CHAR		0x00ff0000
#define UART_CONFIG_TYPE	(1 << 0)
#define UART_CONFIG_IRQ		(1 << 1)

struct uart_icount {
	__u32	cts;
	__u32	dsr;
	__u32	rng;
	__u32	dcd;
	__u32	rx;
	__u32	tx;
	__u32	frame;
	__u32	overrun;
	__u32	parity;
	__u32	brk;
	__u32	buf_overrun;
};

typedef unsigned int __bitwise upf_t;
typedef unsigned int __bitwise upstat_t;

struct uart_port {
	spinlock_t		lock;			/* port lock */
	unsigned long		iobase;			/* in/out[bwl] */
	unsigned char __iomem	*membase;		/* read/write[bwl] */
	unsigned int		(*serial_in)(struct uart_port *, int);
	void			(*serial_out)(struct uart_port *, int, int);
	void			(*set_termios)(struct uart_port *,
				               struct ktermios *new,
				               struct ktermios *old);
	void			(*set_ldisc)(struct uart_port *,
					     struct ktermios *);
	unsigned int		(*get_mctrl)(struct uart_port *);
	void			(*set_mctrl)(struct uart_port *, unsigned int);
	int			(*startup)(struct uart_port *port);
	void			(*shutdown)(struct uart_port *port);
	void			(*throttle)(struct uart_port *port);
	void			(*unthrottle)(struct uart_port *port);
	int			(*handle_irq)(struct uart_port *);
	void			(*pm)(struct uart_port *, unsigned int state,
				      unsigned int old);
	void			(*handle_break)(struct uart_port *);
	int			(*rs485_config)(struct uart_port *,
						struct serial_rs485 *rs485);
	unsigned int		irq;			/* irq number */
	unsigned long		irqflags;		/* irq flags  */
	unsigned int		uartclk;		/* base uart clock */
	unsigned int		fifosize;		/* tx fifo size */
	unsigned char		x_char;			/* xon/xoff char */
	unsigned char		regshift;		/* reg offset shift */
	unsigned char		iotype;			/* io access style */
	unsigned char		quirks;			/* internal quirks */

#define UPIO_PORT		(SERIAL_IO_PORT)	/* 8b I/O port access */
#define UPIO_HUB6		(SERIAL_IO_HUB6)	/* Hub6 ISA card */
#define UPIO_MEM		(SERIAL_IO_MEM)		/* driver-specific */
#define UPIO_MEM32		(SERIAL_IO_MEM32)	/* 32b little endian */
#define UPIO_AU			(SERIAL_IO_AU)		/* Au1x00 and RT288x type IO */
#define UPIO_TSI		(SERIAL_IO_TSI)		/* Tsi108/109 type IO */
#define UPIO_MEM32BE		(SERIAL_IO_MEM32BE)	/* 32b big endian */
#define UPIO_MEM16		(SERIAL_IO_MEM16)	/* 16b little endian */

	/* quirks must be updated while holding port mutex */
#define UPQ_NO_TXEN_TEST	BIT(0)

	unsigned int		read_status_mask;	/* driver specific */
	unsigned int		ignore_status_mask;	/* driver specific */
	struct uart_state	*state;			/* pointer to parent state */
	struct uart_icount	icount;			/* statistics */

	struct console		*cons;			/* struct console, if any */
#if defined(CONFIG_SERIAL_CORE_CONSOLE) || defined(SUPPORT_SYSRQ)
	unsigned long		sysrq;			/* sysrq timeout */
#endif

	/* flags must be updated while holding port mutex */
	upf_t			flags;

	/*
	 * These flags must be equivalent to the flags defined in
	 * include/uapi/linux/tty_flags.h which are the userspace definitions
	 * assigned from the serial_struct flags in uart_set_info()
	 * [for bit definitions in the UPF_CHANGE_MASK]
	 *
	 * Bits [0..UPF_LAST_USER] are userspace defined/visible/changeable
	 * The remaining bits are serial-core specific and not modifiable by
	 * userspace.
	 */
#define UPF_FOURPORT		((__force upf_t) ASYNC_FOURPORT       /* 1  */ )
#define UPF_SAK			((__force upf_t) ASYNC_SAK            /* 2  */ )
#define UPF_SPD_HI		((__force upf_t) ASYNC_SPD_HI         /* 4  */ )
#define UPF_SPD_VHI		((__force upf_t) ASYNC_SPD_VHI        /* 5  */ )
#define UPF_SPD_CUST		((__force upf_t) ASYNC_SPD_CUST   /* 0x0030 */ )
#define UPF_SPD_WARP		((__force upf_t) ASYNC_SPD_WARP   /* 0x1010 */ )
#define UPF_SPD_MASK		((__force upf_t) ASYNC_SPD_MASK   /* 0x1030 */ )
#define UPF_SKIP_TEST		((__force upf_t) ASYNC_SKIP_TEST      /* 6  */ )
#define UPF_AUTO_IRQ		((__force upf_t) ASYNC_AUTO_IRQ       /* 7  */ )
#define UPF_HARDPPS_CD		((__force upf_t) ASYNC_HARDPPS_CD     /* 11 */ )
#define UPF_SPD_SHI		((__force upf_t) ASYNC_SPD_SHI        /* 12 */ )
#define UPF_LOW_LATENCY		((__force upf_t) ASYNC_LOW_LATENCY    /* 13 */ )
#define UPF_BUGGY_UART		((__force upf_t) ASYNC_BUGGY_UART     /* 14 */ )
#define UPF_MAGIC_MULTIPLIER	((__force upf_t) ASYNC_MAGIC_MULTIPLIER /* 16 */ )

#define UPF_NO_THRE_TEST	((__force upf_t) (1 << 19))
/* Port has hardware-assisted h/w flow control */
#define UPF_AUTO_CTS		((__force upf_t) (1 << 20))
#define UPF_AUTO_RTS		((__force upf_t) (1 << 21))
#define UPF_HARD_FLOW		((__force upf_t) (UPF_AUTO_CTS | UPF_AUTO_RTS))
/* Port has hardware-assisted s/w flow control */
#define UPF_SOFT_FLOW		((__force upf_t) (1 << 22))
#define UPF_CONS_FLOW		((__force upf_t) (1 << 23))
#define UPF_SHARE_IRQ		((__force upf_t) (1 << 24))
#define UPF_EXAR_EFR		((__force upf_t) (1 << 25))
#define UPF_BUG_THRE		((__force upf_t) (1 << 26))
/* The exact UART type is known and should not be probed.  */
#define UPF_FIXED_TYPE		((__force upf_t) (1 << 27))
#define UPF_BOOT_AUTOCONF	((__force upf_t) (1 << 28))
#define UPF_FIXED_PORT		((__force upf_t) (1 << 29))
#define UPF_DEAD		((__force upf_t) (1 << 30))
#define UPF_IOREMAP		((__force upf_t) (1 << 31))

#define __UPF_CHANGE_MASK	0x17fff
#define UPF_CHANGE_MASK		((__force upf_t) __UPF_CHANGE_MASK)
#define UPF_USR_MASK		((__force upf_t) (UPF_SPD_MASK|UPF_LOW_LATENCY))

#if __UPF_CHANGE_MASK > ASYNC_FLAGS
#error Change mask not equivalent to userspace-visible bit defines
#endif

	/*
	 * Must hold termios_rwsem, port mutex and port lock to change;
	 * can hold any one lock to read.
	 */
	upstat_t		status;

#define UPSTAT_CTS_ENABLE	((__force upstat_t) (1 << 0))
#define UPSTAT_DCD_ENABLE	((__force upstat_t) (1 << 1))
#define UPSTAT_AUTORTS		((__force upstat_t) (1 << 2))
#define UPSTAT_AUTOCTS		((__force upstat_t) (1 << 3))
#define UPSTAT_AUTOXOFF		((__force upstat_t) (1 << 4))

	int			hw_stopped;		/* sw-assisted CTS flow state */
	unsigned int		mctrl;			/* current modem ctrl settings */
	unsigned int		timeout;		/* character-based timeout */
	unsigned int		type;			/* port type */
	const struct uart_ops	*ops;
	unsigned int		custom_divisor;
	unsigned int		line;			/* port index */
	unsigned int		minor;
	resource_size_t		mapbase;		/* for ioremap */
	resource_size_t		mapsize;
	struct device		*dev;			/* parent device */
	unsigned char		hub6;			/* this should be in the 8250 driver */
	unsigned char		suspended;
	unsigned char		unused[2];
	const char		*name;			/* port name */
	struct attribute_group	*attr_group;		/* port specific attributes */
	const struct attribute_group **tty_groups;	/* all attributes (serial core use only) */
	struct serial_rs485     rs485;
	void			*private_data;		/* generic platform data pointer */
};

static inline int serial_port_in(struct uart_port *up, int offset)
{
	return up->serial_in(up, offset);
}

static inline void serial_port_out(struct uart_port *up, int offset, int value)
{
	up->serial_out(up, offset, value);
}

/**
 * enum uart_pm_state - power states for UARTs
 * @UART_PM_STATE_ON: UART is powered, up and operational
 * @UART_PM_STATE_OFF: UART is powered off
 * @UART_PM_STATE_UNDEFINED: sentinel
 */
enum uart_pm_state {
	UART_PM_STATE_ON = 0,
	UART_PM_STATE_OFF = 3, /* number taken from ACPI */
	UART_PM_STATE_UNDEFINED,
};

/*
 * This is the state information which is persistent across opens.
 */
struct uart_state {
	struct tty_port		port;

	enum uart_pm_state	pm_state;
	struct circ_buf		xmit;

	atomic_t		refcount;
	wait_queue_head_t	remove_wait;
	struct uart_port	*uart_port;
};

#define UART_XMIT_SIZE	PAGE_SIZE


/* number of characters left in xmit buffer before we ask for more */
#define WAKEUP_CHARS		256

struct module;
struct tty_driver;

struct uart_driver {
	struct module		*owner;
	const char		*driver_name;
	const char		*dev_name;
	int			 major;
	int			 minor;
	int			 nr;
	struct console		*cons;

	/*
	 * these are private; the low level driver should not
	 * touch these; they should be initialised to NULL
	 */
	struct uart_state	*state;
	struct tty_driver	*tty_driver;
};

void uart_write_wakeup(struct uart_port *port);

/*
 * Baud rate helpers.
 */
void uart_update_timeout(struct uart_port *port, unsigned int cflag,
			 unsigned int baud);
unsigned int uart_get_baud_rate(struct uart_port *port, struct ktermios *termios,
				struct ktermios *old, unsigned int min,
				unsigned int max);
unsigned int uart_get_divisor(struct uart_port *port, unsigned int baud);

/* Base timer interval for polling */
static inline int uart_poll_timeout(struct uart_port *port)
{
	int timeout = port->timeout;

	return timeout > 6 ? (timeout / 2 - 2) : 1;
}

/*
 * Console helpers.
 */
struct earlycon_device {
	struct console *con;
	struct uart_port port;
	char options[16];		/* e.g., 115200n8 */
	unsigned int baud;
};

struct earlycon_id {
	char	name[16];
	char	compatible[128];
	int	(*setup)(struct earlycon_device *, const char *options);
} __aligned(32);

extern const struct earlycon_id __earlycon_table[];
extern const struct earlycon_id __earlycon_table_end[];

#if defined(CONFIG_SERIAL_EARLYCON) && !defined(MODULE)
#define EARLYCON_USED_OR_UNUSED	__used
#else
#define EARLYCON_USED_OR_UNUSED	__maybe_unused
#endif

#define OF_EARLYCON_DECLARE(_name, compat, fn)				\
	static const struct earlycon_id __UNIQUE_ID(__earlycon_##_name)	\
	     EARLYCON_USED_OR_UNUSED __section(__earlycon_table)	\
		= { .name = __stringify(_name),				\
		    .compatible = compat,				\
		    .setup = fn  }

#define EARLYCON_DECLARE(_name, fn)	OF_EARLYCON_DECLARE(_name, "", fn)

extern int of_setup_earlycon(const struct earlycon_id *match,
			     unsigned long node,
			     const char *options);

#ifdef CONFIG_SERIAL_EARLYCON
extern bool earlycon_acpi_spcr_enable __initdata;
int setup_earlycon(char *buf);
#else
static const bool earlycon_acpi_spcr_enable;
static inline int setup_earlycon(char *buf) { return 0; }
#endif

struct uart_port *uart_get_console(struct uart_port *ports, int nr,
				   struct console *c);
int uart_parse_earlycon(char *p, unsigned char *iotype, resource_size_t *addr,
			char **options);
void uart_parse_options(const char *options, int *baud, int *parity, int *bits,
			int *flow);
int uart_set_options(struct uart_port *port, struct console *co, int baud,
		     int parity, int bits, int flow);
struct tty_driver *uart_console_device(struct console *co, int *index);
void uart_console_write(struct uart_port *port, const char *s,
			unsigned int count,
			void (*putchar)(struct uart_port *, int));

/*
 * Port/driver registration/removal
 */
int uart_register_driver(struct uart_driver *uart);
void uart_unregister_driver(struct uart_driver *uart);
int uart_add_one_port(struct uart_driver *reg, struct uart_port *port);
int uart_remove_one_port(struct uart_driver *reg, struct uart_port *port);
int uart_match_port(struct uart_port *port1, struct uart_port *port2);

/*
 * Power Management
 */
int uart_suspend_port(struct uart_driver *reg, struct uart_port *port);
int uart_resume_port(struct uart_driver *reg, struct uart_port *port);

#define uart_circ_empty(circ)		((circ)->head == (circ)->tail)
#define uart_circ_clear(circ)		((circ)->head = (circ)->tail = 0)

#define uart_circ_chars_pending(circ)	\
	(CIRC_CNT((circ)->head, (circ)->tail, UART_XMIT_SIZE))

#define uart_circ_chars_free(circ)	\
	(CIRC_SPACE((circ)->head, (circ)->tail, UART_XMIT_SIZE))

static inline int uart_tx_stopped(struct uart_port *port)
{
	struct tty_struct *tty = port->state->port.tty;
	if ((tty && tty->stopped) || port->hw_stopped)
		return 1;
	return 0;
}

static inline bool uart_cts_enabled(struct uart_port *uport)
{
	return !!(uport->status & UPSTAT_CTS_ENABLE);
}

static inline bool uart_softcts_mode(struct uart_port *uport)
{
	upstat_t mask = UPSTAT_CTS_ENABLE | UPSTAT_AUTOCTS;

	return ((uport->status & mask) == UPSTAT_CTS_ENABLE);
}

/*
 * The following are helper functions for the low level drivers.
 */

extern void uart_handle_dcd_change(struct uart_port *uport,
		unsigned int status);
extern void uart_handle_cts_change(struct uart_port *uport,
		unsigned int status);

extern void uart_insert_char(struct uart_port *port, unsigned int status,
		 unsigned int overrun, unsigned int ch, unsigned int flag);

#if defined(SUPPORT_SYSRQ) && defined(CONFIG_MAGIC_SYSRQ_SERIAL)
static inline int
uart_handle_sysrq_char(struct uart_port *port, unsigned int ch)
{
	if (port->sysrq) {
		if (ch && time_before(jiffies, port->sysrq)) {
			handle_sysrq(ch);
			port->sysrq = 0;
			return 1;
		}
		port->sysrq = 0;
	}
	return 0;
}
#else
#define uart_handle_sysrq_char(port,ch) ({ (void)port; 0; })
#endif

/*
 * We do the SysRQ and SAK checking like this...
 */
static inline int uart_handle_break(struct uart_port *port)
{
	struct uart_state *state = port->state;

	if (port->handle_break)
		port->handle_break(port);

#ifdef SUPPORT_SYSRQ
	if (port->cons && port->cons->index == port->line) {
		if (!port->sysrq) {
			port->sysrq = jiffies + HZ*5;
			return 1;
		}
		port->sysrq = 0;
	}
#endif
	if (port->flags & UPF_SAK)
		do_SAK(state->port.tty);
	return 0;
}

/*
 *	UART_ENABLE_MS - determine if port should enable modem status irqs
 */
#define UART_ENABLE_MS(port,cflag)	((port)->flags & UPF_HARDPPS_CD || \
					 (cflag) & CRTSCTS || \
					 !((cflag) & CLOCAL))

<<<<<<< HEAD
/*
 * Common device tree parsing helpers
 */
void of_get_rs485_mode(struct device_node *np, struct serial_rs485 *rs485conf);

=======
void uart_get_rs485_mode(struct device *dev, struct serial_rs485 *rs485conf);
>>>>>>> 661e50bc
#endif /* LINUX_SERIAL_CORE_H */<|MERGE_RESOLUTION|>--- conflicted
+++ resolved
@@ -501,13 +501,5 @@
 					 (cflag) & CRTSCTS || \
 					 !((cflag) & CLOCAL))
 
-<<<<<<< HEAD
-/*
- * Common device tree parsing helpers
- */
-void of_get_rs485_mode(struct device_node *np, struct serial_rs485 *rs485conf);
-
-=======
 void uart_get_rs485_mode(struct device *dev, struct serial_rs485 *rs485conf);
->>>>>>> 661e50bc
 #endif /* LINUX_SERIAL_CORE_H */