/*
*******************************************************************************
**        O.S   : Linux
**   FILE NAME  : arcmsr_hba.c
**        BY    : Nick Cheng, C.L. Huang
**   Description: SCSI RAID Device Driver for Areca RAID Controller
*******************************************************************************
** Copyright (C) 2002 - 2014, Areca Technology Corporation All rights reserved
**
**     Web site: www.areca.com.tw
**       E-mail: support@areca.com.tw
**
** This program is free software; you can redistribute it and/or modify
** it under the terms of the GNU General Public License version 2 as
** published by the Free Software Foundation.
** This program is distributed in the hope that it will be useful,
** but WITHOUT ANY WARRANTY; without even the implied warranty of
** MERCHANTABILITY or FITNESS FOR A PARTICULAR PURPOSE.  See the
** GNU General Public License for more details.
*******************************************************************************
** Redistribution and use in source and binary forms, with or without
** modification, are permitted provided that the following conditions
** are met:
** 1. Redistributions of source code must retain the above copyright
**    notice, this list of conditions and the following disclaimer.
** 2. Redistributions in binary form must reproduce the above copyright
**    notice, this list of conditions and the following disclaimer in the
**    documentation and/or other materials provided with the distribution.
** 3. The name of the author may not be used to endorse or promote products
**    derived from this software without specific prior written permission.
**
** THIS SOFTWARE IS PROVIDED BY THE AUTHOR ``AS IS'' AND ANY EXPRESS OR
** IMPLIED WARRANTIES, INCLUDING, BUT NOT LIMITED TO, THE IMPLIED WARRANTIES
** OF MERCHANTABILITY AND FITNESS FOR A PARTICULAR PURPOSE ARE DISCLAIMED.
** IN NO EVENT SHALL THE AUTHOR BE LIABLE FOR ANY DIRECT, INDIRECT,
** INCIDENTAL, SPECIAL, EXEMPLARY, OR CONSEQUENTIAL DAMAGES(INCLUDING,BUT
** NOT LIMITED TO, PROCUREMENT OF SUBSTITUTE GOODS OR SERVICES; LOSS OF USE,
** DATA, OR PROFITS; OR BUSINESS INTERRUPTION)HOWEVER CAUSED AND ON ANY
** THEORY OF LIABILITY, WHETHER IN CONTRACT, STRICT LIABILITY, OR TORT
** (INCLUDING NEGLIGENCE OR OTHERWISE)ARISING IN ANY WAY OUT OF THE USE OF
** THIS SOFTWARE, EVEN IF ADVISED OF THE POSSIBILITY OF SUCH DAMAGE.
*******************************************************************************
** For history of changes, see Documentation/scsi/ChangeLog.arcmsr
**     Firmware Specification, see Documentation/scsi/arcmsr_spec.rst
*******************************************************************************
*/
#include <linux/module.h>
#include <linux/reboot.h>
#include <linux/spinlock.h>
#include <linux/pci_ids.h>
#include <linux/interrupt.h>
#include <linux/moduleparam.h>
#include <linux/errno.h>
#include <linux/types.h>
#include <linux/delay.h>
#include <linux/dma-mapping.h>
#include <linux/timer.h>
#include <linux/slab.h>
#include <linux/pci.h>
#include <linux/aer.h>
#include <linux/circ_buf.h>
#include <asm/dma.h>
#include <asm/io.h>
#include <linux/uaccess.h>
#include <scsi/scsi_host.h>
#include <scsi/scsi.h>
#include <scsi/scsi_cmnd.h>
#include <scsi/scsi_tcq.h>
#include <scsi/scsi_device.h>
#include <scsi/scsi_transport.h>
#include <scsi/scsicam.h>
#include "arcmsr.h"
MODULE_AUTHOR("Nick Cheng, C.L. Huang <support@areca.com.tw>");
MODULE_DESCRIPTION("Areca ARC11xx/12xx/16xx/188x SAS/SATA RAID Controller Driver");
MODULE_LICENSE("Dual BSD/GPL");
MODULE_VERSION(ARCMSR_DRIVER_VERSION);

static int msix_enable = 1;
module_param(msix_enable, int, S_IRUGO);
MODULE_PARM_DESC(msix_enable, "Enable MSI-X interrupt(0 ~ 1), msix_enable=1(enable), =0(disable)");

static int msi_enable = 1;
module_param(msi_enable, int, S_IRUGO);
MODULE_PARM_DESC(msi_enable, "Enable MSI interrupt(0 ~ 1), msi_enable=1(enable), =0(disable)");

static int host_can_queue = ARCMSR_DEFAULT_OUTSTANDING_CMD;
module_param(host_can_queue, int, S_IRUGO);
MODULE_PARM_DESC(host_can_queue, " adapter queue depth(32 ~ 1024), default is 128");

static int cmd_per_lun = ARCMSR_DEFAULT_CMD_PERLUN;
module_param(cmd_per_lun, int, S_IRUGO);
MODULE_PARM_DESC(cmd_per_lun, " device queue depth(1 ~ 128), default is 32");

static int dma_mask_64 = 0;
module_param(dma_mask_64, int, S_IRUGO);
MODULE_PARM_DESC(dma_mask_64, " set DMA mask to 64 bits(0 ~ 1), dma_mask_64=1(64 bits), =0(32 bits)");

static int set_date_time = 0;
module_param(set_date_time, int, S_IRUGO);
MODULE_PARM_DESC(set_date_time, " send date, time to iop(0 ~ 1), set_date_time=1(enable), default(=0) is disable");

static int cmd_timeout = ARCMSR_DEFAULT_TIMEOUT;
module_param(cmd_timeout, int, S_IRUGO);
MODULE_PARM_DESC(cmd_timeout, " scsi cmd timeout(0 ~ 120 sec.), default is 90");

#define	ARCMSR_SLEEPTIME	10
#define	ARCMSR_RETRYCOUNT	12

static wait_queue_head_t wait_q;
static int arcmsr_iop_message_xfer(struct AdapterControlBlock *acb,
					struct scsi_cmnd *cmd);
static int arcmsr_iop_confirm(struct AdapterControlBlock *acb);
static int arcmsr_abort(struct scsi_cmnd *);
static int arcmsr_bus_reset(struct scsi_cmnd *);
static int arcmsr_bios_param(struct scsi_device *sdev,
		struct block_device *bdev, sector_t capacity, int *info);
static int arcmsr_queue_command(struct Scsi_Host *h, struct scsi_cmnd *cmd);
static int arcmsr_probe(struct pci_dev *pdev,
				const struct pci_device_id *id);
static int __maybe_unused arcmsr_suspend(struct device *dev);
static int __maybe_unused arcmsr_resume(struct device *dev);
static void arcmsr_remove(struct pci_dev *pdev);
static void arcmsr_shutdown(struct pci_dev *pdev);
static void arcmsr_iop_init(struct AdapterControlBlock *acb);
static void arcmsr_free_ccb_pool(struct AdapterControlBlock *acb);
static u32 arcmsr_disable_outbound_ints(struct AdapterControlBlock *acb);
static void arcmsr_enable_outbound_ints(struct AdapterControlBlock *acb,
	u32 intmask_org);
static void arcmsr_stop_adapter_bgrb(struct AdapterControlBlock *acb);
static void arcmsr_hbaA_flush_cache(struct AdapterControlBlock *acb);
static void arcmsr_hbaB_flush_cache(struct AdapterControlBlock *acb);
static void arcmsr_request_device_map(struct timer_list *t);
static void arcmsr_message_isr_bh_fn(struct work_struct *work);
static bool arcmsr_get_firmware_spec(struct AdapterControlBlock *acb);
static void arcmsr_start_adapter_bgrb(struct AdapterControlBlock *acb);
static void arcmsr_hbaC_message_isr(struct AdapterControlBlock *pACB);
static void arcmsr_hbaD_message_isr(struct AdapterControlBlock *acb);
static void arcmsr_hbaE_message_isr(struct AdapterControlBlock *acb);
static void arcmsr_hbaE_postqueue_isr(struct AdapterControlBlock *acb);
static void arcmsr_hbaF_postqueue_isr(struct AdapterControlBlock *acb);
static void arcmsr_hardware_reset(struct AdapterControlBlock *acb);
static const char *arcmsr_info(struct Scsi_Host *);
static irqreturn_t arcmsr_interrupt(struct AdapterControlBlock *acb);
static void arcmsr_free_irq(struct pci_dev *, struct AdapterControlBlock *);
static void arcmsr_wait_firmware_ready(struct AdapterControlBlock *acb);
static void arcmsr_set_iop_datetime(struct timer_list *);
static int arcmsr_slave_config(struct scsi_device *sdev);
static int arcmsr_adjust_disk_queue_depth(struct scsi_device *sdev, int queue_depth)
{
	if (queue_depth > ARCMSR_MAX_CMD_PERLUN)
		queue_depth = ARCMSR_MAX_CMD_PERLUN;
	return scsi_change_queue_depth(sdev, queue_depth);
}

static struct scsi_host_template arcmsr_scsi_host_template = {
	.module			= THIS_MODULE,
	.name			= "Areca SAS/SATA RAID driver",
	.info			= arcmsr_info,
	.queuecommand		= arcmsr_queue_command,
	.eh_abort_handler	= arcmsr_abort,
	.eh_bus_reset_handler	= arcmsr_bus_reset,
	.bios_param		= arcmsr_bios_param,
	.slave_configure	= arcmsr_slave_config,
	.change_queue_depth	= arcmsr_adjust_disk_queue_depth,
	.can_queue		= ARCMSR_DEFAULT_OUTSTANDING_CMD,
	.this_id		= ARCMSR_SCSI_INITIATOR_ID,
	.sg_tablesize	        = ARCMSR_DEFAULT_SG_ENTRIES,
	.max_sectors		= ARCMSR_MAX_XFER_SECTORS_C,
	.cmd_per_lun		= ARCMSR_DEFAULT_CMD_PERLUN,
	.shost_groups		= arcmsr_host_groups,
	.no_write_same		= 1,
};

static struct pci_device_id arcmsr_device_id_table[] = {
	{PCI_DEVICE(PCI_VENDOR_ID_ARECA, PCI_DEVICE_ID_ARECA_1110),
		.driver_data = ACB_ADAPTER_TYPE_A},
	{PCI_DEVICE(PCI_VENDOR_ID_ARECA, PCI_DEVICE_ID_ARECA_1120),
		.driver_data = ACB_ADAPTER_TYPE_A},
	{PCI_DEVICE(PCI_VENDOR_ID_ARECA, PCI_DEVICE_ID_ARECA_1130),
		.driver_data = ACB_ADAPTER_TYPE_A},
	{PCI_DEVICE(PCI_VENDOR_ID_ARECA, PCI_DEVICE_ID_ARECA_1160),
		.driver_data = ACB_ADAPTER_TYPE_A},
	{PCI_DEVICE(PCI_VENDOR_ID_ARECA, PCI_DEVICE_ID_ARECA_1170),
		.driver_data = ACB_ADAPTER_TYPE_A},
	{PCI_DEVICE(PCI_VENDOR_ID_ARECA, PCI_DEVICE_ID_ARECA_1200),
		.driver_data = ACB_ADAPTER_TYPE_B},
	{PCI_DEVICE(PCI_VENDOR_ID_ARECA, PCI_DEVICE_ID_ARECA_1201),
		.driver_data = ACB_ADAPTER_TYPE_B},
	{PCI_DEVICE(PCI_VENDOR_ID_ARECA, PCI_DEVICE_ID_ARECA_1202),
		.driver_data = ACB_ADAPTER_TYPE_B},
	{PCI_DEVICE(PCI_VENDOR_ID_ARECA, PCI_DEVICE_ID_ARECA_1203),
		.driver_data = ACB_ADAPTER_TYPE_B},
	{PCI_DEVICE(PCI_VENDOR_ID_ARECA, PCI_DEVICE_ID_ARECA_1210),
		.driver_data = ACB_ADAPTER_TYPE_A},
	{PCI_DEVICE(PCI_VENDOR_ID_ARECA, PCI_DEVICE_ID_ARECA_1214),
		.driver_data = ACB_ADAPTER_TYPE_D},
	{PCI_DEVICE(PCI_VENDOR_ID_ARECA, PCI_DEVICE_ID_ARECA_1220),
		.driver_data = ACB_ADAPTER_TYPE_A},
	{PCI_DEVICE(PCI_VENDOR_ID_ARECA, PCI_DEVICE_ID_ARECA_1230),
		.driver_data = ACB_ADAPTER_TYPE_A},
	{PCI_DEVICE(PCI_VENDOR_ID_ARECA, PCI_DEVICE_ID_ARECA_1260),
		.driver_data = ACB_ADAPTER_TYPE_A},
	{PCI_DEVICE(PCI_VENDOR_ID_ARECA, PCI_DEVICE_ID_ARECA_1270),
		.driver_data = ACB_ADAPTER_TYPE_A},
	{PCI_DEVICE(PCI_VENDOR_ID_ARECA, PCI_DEVICE_ID_ARECA_1280),
		.driver_data = ACB_ADAPTER_TYPE_A},
	{PCI_DEVICE(PCI_VENDOR_ID_ARECA, PCI_DEVICE_ID_ARECA_1380),
		.driver_data = ACB_ADAPTER_TYPE_A},
	{PCI_DEVICE(PCI_VENDOR_ID_ARECA, PCI_DEVICE_ID_ARECA_1381),
		.driver_data = ACB_ADAPTER_TYPE_A},
	{PCI_DEVICE(PCI_VENDOR_ID_ARECA, PCI_DEVICE_ID_ARECA_1680),
		.driver_data = ACB_ADAPTER_TYPE_A},
	{PCI_DEVICE(PCI_VENDOR_ID_ARECA, PCI_DEVICE_ID_ARECA_1681),
		.driver_data = ACB_ADAPTER_TYPE_A},
	{PCI_DEVICE(PCI_VENDOR_ID_ARECA, PCI_DEVICE_ID_ARECA_1880),
		.driver_data = ACB_ADAPTER_TYPE_C},
	{PCI_DEVICE(PCI_VENDOR_ID_ARECA, PCI_DEVICE_ID_ARECA_1884),
		.driver_data = ACB_ADAPTER_TYPE_E},
	{PCI_DEVICE(PCI_VENDOR_ID_ARECA, PCI_DEVICE_ID_ARECA_1886),
		.driver_data = ACB_ADAPTER_TYPE_F},
	{0, 0}, /* Terminating entry */
};
MODULE_DEVICE_TABLE(pci, arcmsr_device_id_table);

static SIMPLE_DEV_PM_OPS(arcmsr_pm_ops, arcmsr_suspend, arcmsr_resume);

static struct pci_driver arcmsr_pci_driver = {
	.name			= "arcmsr",
	.id_table		= arcmsr_device_id_table,
	.probe			= arcmsr_probe,
	.remove			= arcmsr_remove,
	.driver.pm		= &arcmsr_pm_ops,
	.shutdown		= arcmsr_shutdown,
};
/*
****************************************************************************
****************************************************************************
*/

static void arcmsr_free_io_queue(struct AdapterControlBlock *acb)
{
	switch (acb->adapter_type) {
	case ACB_ADAPTER_TYPE_B:
	case ACB_ADAPTER_TYPE_D:
	case ACB_ADAPTER_TYPE_E:
	case ACB_ADAPTER_TYPE_F:
		dma_free_coherent(&acb->pdev->dev, acb->ioqueue_size,
			acb->dma_coherent2, acb->dma_coherent_handle2);
		break;
	}
}

static bool arcmsr_remap_pciregion(struct AdapterControlBlock *acb)
{
	struct pci_dev *pdev = acb->pdev;
	switch (acb->adapter_type){
	case ACB_ADAPTER_TYPE_A:{
		acb->pmuA = ioremap(pci_resource_start(pdev,0), pci_resource_len(pdev,0));
		if (!acb->pmuA) {
			printk(KERN_NOTICE "arcmsr%d: memory mapping region fail \n", acb->host->host_no);
			return false;
		}
		break;
	}
	case ACB_ADAPTER_TYPE_B:{
		void __iomem *mem_base0, *mem_base1;
		mem_base0 = ioremap(pci_resource_start(pdev, 0), pci_resource_len(pdev, 0));
		if (!mem_base0) {
			printk(KERN_NOTICE "arcmsr%d: memory mapping region fail \n", acb->host->host_no);
			return false;
		}
		mem_base1 = ioremap(pci_resource_start(pdev, 2), pci_resource_len(pdev, 2));
		if (!mem_base1) {
			iounmap(mem_base0);
			printk(KERN_NOTICE "arcmsr%d: memory mapping region fail \n", acb->host->host_no);
			return false;
		}
		acb->mem_base0 = mem_base0;
		acb->mem_base1 = mem_base1;
		break;
	}
	case ACB_ADAPTER_TYPE_C:{
		acb->pmuC = ioremap(pci_resource_start(pdev, 1), pci_resource_len(pdev, 1));
		if (!acb->pmuC) {
			printk(KERN_NOTICE "arcmsr%d: memory mapping region fail \n", acb->host->host_no);
			return false;
		}
		if (readl(&acb->pmuC->outbound_doorbell) & ARCMSR_HBCMU_IOP2DRV_MESSAGE_CMD_DONE) {
			writel(ARCMSR_HBCMU_IOP2DRV_MESSAGE_CMD_DONE_DOORBELL_CLEAR, &acb->pmuC->outbound_doorbell_clear);/*clear interrupt*/
			return true;
		}
		break;
	}
	case ACB_ADAPTER_TYPE_D: {
		void __iomem *mem_base0;
		unsigned long addr, range;

		addr = (unsigned long)pci_resource_start(pdev, 0);
		range = pci_resource_len(pdev, 0);
		mem_base0 = ioremap(addr, range);
		if (!mem_base0) {
			pr_notice("arcmsr%d: memory mapping region fail\n",
				acb->host->host_no);
			return false;
		}
		acb->mem_base0 = mem_base0;
		break;
		}
	case ACB_ADAPTER_TYPE_E: {
		acb->pmuE = ioremap(pci_resource_start(pdev, 1),
			pci_resource_len(pdev, 1));
		if (!acb->pmuE) {
			pr_notice("arcmsr%d: memory mapping region fail \n",
				acb->host->host_no);
			return false;
		}
		writel(0, &acb->pmuE->host_int_status); /*clear interrupt*/
		writel(ARCMSR_HBEMU_DOORBELL_SYNC, &acb->pmuE->iobound_doorbell);	/* synchronize doorbell to 0 */
		acb->in_doorbell = 0;
		acb->out_doorbell = 0;
		break;
		}
	case ACB_ADAPTER_TYPE_F: {
		acb->pmuF = ioremap(pci_resource_start(pdev, 0), pci_resource_len(pdev, 0));
		if (!acb->pmuF) {
			pr_notice("arcmsr%d: memory mapping region fail\n",
				acb->host->host_no);
			return false;
		}
		writel(0, &acb->pmuF->host_int_status); /* clear interrupt */
		writel(ARCMSR_HBFMU_DOORBELL_SYNC, &acb->pmuF->iobound_doorbell);
		acb->in_doorbell = 0;
		acb->out_doorbell = 0;
		break;
		}
	}
	return true;
}

static void arcmsr_unmap_pciregion(struct AdapterControlBlock *acb)
{
	switch (acb->adapter_type) {
	case ACB_ADAPTER_TYPE_A:
		iounmap(acb->pmuA);
		break;
	case ACB_ADAPTER_TYPE_B:
		iounmap(acb->mem_base0);
		iounmap(acb->mem_base1);
		break;
	case ACB_ADAPTER_TYPE_C:
		iounmap(acb->pmuC);
		break;
	case ACB_ADAPTER_TYPE_D:
		iounmap(acb->mem_base0);
		break;
	case ACB_ADAPTER_TYPE_E:
		iounmap(acb->pmuE);
		break;
	case ACB_ADAPTER_TYPE_F:
		iounmap(acb->pmuF);
		break;
	}
}

static irqreturn_t arcmsr_do_interrupt(int irq, void *dev_id)
{
	irqreturn_t handle_state;
	struct AdapterControlBlock *acb = dev_id;

	handle_state = arcmsr_interrupt(acb);
	return handle_state;
}

static int arcmsr_bios_param(struct scsi_device *sdev,
		struct block_device *bdev, sector_t capacity, int *geom)
{
	int heads, sectors, cylinders, total_capacity;

	if (scsi_partsize(bdev, capacity, geom))
		return 0;

	total_capacity = capacity;
	heads = 64;
	sectors = 32;
	cylinders = total_capacity / (heads * sectors);
	if (cylinders > 1024) {
		heads = 255;
		sectors = 63;
		cylinders = total_capacity / (heads * sectors);
	}
	geom[0] = heads;
	geom[1] = sectors;
	geom[2] = cylinders;
	return 0;
}

static uint8_t arcmsr_hbaA_wait_msgint_ready(struct AdapterControlBlock *acb)
{
	struct MessageUnit_A __iomem *reg = acb->pmuA;
	int i;

	for (i = 0; i < 2000; i++) {
		if (readl(&reg->outbound_intstatus) &
				ARCMSR_MU_OUTBOUND_MESSAGE0_INT) {
			writel(ARCMSR_MU_OUTBOUND_MESSAGE0_INT,
				&reg->outbound_intstatus);
			return true;
		}
		msleep(10);
	} /* max 20 seconds */

	return false;
}

static uint8_t arcmsr_hbaB_wait_msgint_ready(struct AdapterControlBlock *acb)
{
	struct MessageUnit_B *reg = acb->pmuB;
	int i;

	for (i = 0; i < 2000; i++) {
		if (readl(reg->iop2drv_doorbell)
			& ARCMSR_IOP2DRV_MESSAGE_CMD_DONE) {
			writel(ARCMSR_MESSAGE_INT_CLEAR_PATTERN,
					reg->iop2drv_doorbell);
			writel(ARCMSR_DRV2IOP_END_OF_INTERRUPT,
					reg->drv2iop_doorbell);
			return true;
		}
		msleep(10);
	} /* max 20 seconds */

	return false;
}

static uint8_t arcmsr_hbaC_wait_msgint_ready(struct AdapterControlBlock *pACB)
{
	struct MessageUnit_C __iomem *phbcmu = pACB->pmuC;
	int i;

	for (i = 0; i < 2000; i++) {
		if (readl(&phbcmu->outbound_doorbell)
				& ARCMSR_HBCMU_IOP2DRV_MESSAGE_CMD_DONE) {
			writel(ARCMSR_HBCMU_IOP2DRV_MESSAGE_CMD_DONE_DOORBELL_CLEAR,
				&phbcmu->outbound_doorbell_clear); /*clear interrupt*/
			return true;
		}
		msleep(10);
	} /* max 20 seconds */

	return false;
}

static bool arcmsr_hbaD_wait_msgint_ready(struct AdapterControlBlock *pACB)
{
	struct MessageUnit_D *reg = pACB->pmuD;
	int i;

	for (i = 0; i < 2000; i++) {
		if (readl(reg->outbound_doorbell)
			& ARCMSR_ARC1214_IOP2DRV_MESSAGE_CMD_DONE) {
			writel(ARCMSR_ARC1214_IOP2DRV_MESSAGE_CMD_DONE,
				reg->outbound_doorbell);
			return true;
		}
		msleep(10);
	} /* max 20 seconds */
	return false;
}

static bool arcmsr_hbaE_wait_msgint_ready(struct AdapterControlBlock *pACB)
{
	int i;
	uint32_t read_doorbell;
	struct MessageUnit_E __iomem *phbcmu = pACB->pmuE;

	for (i = 0; i < 2000; i++) {
		read_doorbell = readl(&phbcmu->iobound_doorbell);
		if ((read_doorbell ^ pACB->in_doorbell) & ARCMSR_HBEMU_IOP2DRV_MESSAGE_CMD_DONE) {
			writel(0, &phbcmu->host_int_status); /*clear interrupt*/
			pACB->in_doorbell = read_doorbell;
			return true;
		}
		msleep(10);
	} /* max 20 seconds */
	return false;
}

static void arcmsr_hbaA_flush_cache(struct AdapterControlBlock *acb)
{
	struct MessageUnit_A __iomem *reg = acb->pmuA;
	int retry_count = 30;
	writel(ARCMSR_INBOUND_MESG0_FLUSH_CACHE, &reg->inbound_msgaddr0);
	do {
		if (arcmsr_hbaA_wait_msgint_ready(acb))
			break;
		else {
			retry_count--;
			printk(KERN_NOTICE "arcmsr%d: wait 'flush adapter cache' \
			timeout, retry count down = %d \n", acb->host->host_no, retry_count);
		}
	} while (retry_count != 0);
}

static void arcmsr_hbaB_flush_cache(struct AdapterControlBlock *acb)
{
	struct MessageUnit_B *reg = acb->pmuB;
	int retry_count = 30;
	writel(ARCMSR_MESSAGE_FLUSH_CACHE, reg->drv2iop_doorbell);
	do {
		if (arcmsr_hbaB_wait_msgint_ready(acb))
			break;
		else {
			retry_count--;
			printk(KERN_NOTICE "arcmsr%d: wait 'flush adapter cache' \
			timeout,retry count down = %d \n", acb->host->host_no, retry_count);
		}
	} while (retry_count != 0);
}

static void arcmsr_hbaC_flush_cache(struct AdapterControlBlock *pACB)
{
	struct MessageUnit_C __iomem *reg = pACB->pmuC;
	int retry_count = 30;/* enlarge wait flush adapter cache time: 10 minute */
	writel(ARCMSR_INBOUND_MESG0_FLUSH_CACHE, &reg->inbound_msgaddr0);
	writel(ARCMSR_HBCMU_DRV2IOP_MESSAGE_CMD_DONE, &reg->inbound_doorbell);
	do {
		if (arcmsr_hbaC_wait_msgint_ready(pACB)) {
			break;
		} else {
			retry_count--;
			printk(KERN_NOTICE "arcmsr%d: wait 'flush adapter cache' \
			timeout,retry count down = %d \n", pACB->host->host_no, retry_count);
		}
	} while (retry_count != 0);
	return;
}

static void arcmsr_hbaD_flush_cache(struct AdapterControlBlock *pACB)
{
	int retry_count = 15;
	struct MessageUnit_D *reg = pACB->pmuD;

	writel(ARCMSR_INBOUND_MESG0_FLUSH_CACHE, reg->inbound_msgaddr0);
	do {
		if (arcmsr_hbaD_wait_msgint_ready(pACB))
			break;

		retry_count--;
		pr_notice("arcmsr%d: wait 'flush adapter "
			"cache' timeout, retry count down = %d\n",
			pACB->host->host_no, retry_count);
	} while (retry_count != 0);
}

static void arcmsr_hbaE_flush_cache(struct AdapterControlBlock *pACB)
{
	int retry_count = 30;
	struct MessageUnit_E __iomem *reg = pACB->pmuE;

	writel(ARCMSR_INBOUND_MESG0_FLUSH_CACHE, &reg->inbound_msgaddr0);
	pACB->out_doorbell ^= ARCMSR_HBEMU_DRV2IOP_MESSAGE_CMD_DONE;
	writel(pACB->out_doorbell, &reg->iobound_doorbell);
	do {
		if (arcmsr_hbaE_wait_msgint_ready(pACB))
			break;
		retry_count--;
		pr_notice("arcmsr%d: wait 'flush adapter "
			"cache' timeout, retry count down = %d\n",
			pACB->host->host_no, retry_count);
	} while (retry_count != 0);
}

static void arcmsr_flush_adapter_cache(struct AdapterControlBlock *acb)
{
	switch (acb->adapter_type) {

	case ACB_ADAPTER_TYPE_A:
		arcmsr_hbaA_flush_cache(acb);
		break;
	case ACB_ADAPTER_TYPE_B:
		arcmsr_hbaB_flush_cache(acb);
		break;
	case ACB_ADAPTER_TYPE_C:
		arcmsr_hbaC_flush_cache(acb);
		break;
	case ACB_ADAPTER_TYPE_D:
		arcmsr_hbaD_flush_cache(acb);
		break;
	case ACB_ADAPTER_TYPE_E:
	case ACB_ADAPTER_TYPE_F:
		arcmsr_hbaE_flush_cache(acb);
		break;
	}
}

static void arcmsr_hbaB_assign_regAddr(struct AdapterControlBlock *acb)
{
	struct MessageUnit_B *reg = acb->pmuB;

	if (acb->pdev->device == PCI_DEVICE_ID_ARECA_1203) {
		reg->drv2iop_doorbell = MEM_BASE0(ARCMSR_DRV2IOP_DOORBELL_1203);
		reg->drv2iop_doorbell_mask = MEM_BASE0(ARCMSR_DRV2IOP_DOORBELL_MASK_1203);
		reg->iop2drv_doorbell = MEM_BASE0(ARCMSR_IOP2DRV_DOORBELL_1203);
		reg->iop2drv_doorbell_mask = MEM_BASE0(ARCMSR_IOP2DRV_DOORBELL_MASK_1203);
	} else {
		reg->drv2iop_doorbell= MEM_BASE0(ARCMSR_DRV2IOP_DOORBELL);
		reg->drv2iop_doorbell_mask = MEM_BASE0(ARCMSR_DRV2IOP_DOORBELL_MASK);
		reg->iop2drv_doorbell = MEM_BASE0(ARCMSR_IOP2DRV_DOORBELL);
		reg->iop2drv_doorbell_mask = MEM_BASE0(ARCMSR_IOP2DRV_DOORBELL_MASK);
	}
	reg->message_wbuffer = MEM_BASE1(ARCMSR_MESSAGE_WBUFFER);
	reg->message_rbuffer =  MEM_BASE1(ARCMSR_MESSAGE_RBUFFER);
	reg->message_rwbuffer = MEM_BASE1(ARCMSR_MESSAGE_RWBUFFER);
}

static void arcmsr_hbaD_assign_regAddr(struct AdapterControlBlock *acb)
{
	struct MessageUnit_D *reg = acb->pmuD;

	reg->chip_id = MEM_BASE0(ARCMSR_ARC1214_CHIP_ID);
	reg->cpu_mem_config = MEM_BASE0(ARCMSR_ARC1214_CPU_MEMORY_CONFIGURATION);
	reg->i2o_host_interrupt_mask = MEM_BASE0(ARCMSR_ARC1214_I2_HOST_INTERRUPT_MASK);
	reg->sample_at_reset = MEM_BASE0(ARCMSR_ARC1214_SAMPLE_RESET);
	reg->reset_request = MEM_BASE0(ARCMSR_ARC1214_RESET_REQUEST);
	reg->host_int_status = MEM_BASE0(ARCMSR_ARC1214_MAIN_INTERRUPT_STATUS);
	reg->pcief0_int_enable = MEM_BASE0(ARCMSR_ARC1214_PCIE_F0_INTERRUPT_ENABLE);
	reg->inbound_msgaddr0 = MEM_BASE0(ARCMSR_ARC1214_INBOUND_MESSAGE0);
	reg->inbound_msgaddr1 = MEM_BASE0(ARCMSR_ARC1214_INBOUND_MESSAGE1);
	reg->outbound_msgaddr0 = MEM_BASE0(ARCMSR_ARC1214_OUTBOUND_MESSAGE0);
	reg->outbound_msgaddr1 = MEM_BASE0(ARCMSR_ARC1214_OUTBOUND_MESSAGE1);
	reg->inbound_doorbell = MEM_BASE0(ARCMSR_ARC1214_INBOUND_DOORBELL);
	reg->outbound_doorbell = MEM_BASE0(ARCMSR_ARC1214_OUTBOUND_DOORBELL);
	reg->outbound_doorbell_enable = MEM_BASE0(ARCMSR_ARC1214_OUTBOUND_DOORBELL_ENABLE);
	reg->inboundlist_base_low = MEM_BASE0(ARCMSR_ARC1214_INBOUND_LIST_BASE_LOW);
	reg->inboundlist_base_high = MEM_BASE0(ARCMSR_ARC1214_INBOUND_LIST_BASE_HIGH);
	reg->inboundlist_write_pointer = MEM_BASE0(ARCMSR_ARC1214_INBOUND_LIST_WRITE_POINTER);
	reg->outboundlist_base_low = MEM_BASE0(ARCMSR_ARC1214_OUTBOUND_LIST_BASE_LOW);
	reg->outboundlist_base_high = MEM_BASE0(ARCMSR_ARC1214_OUTBOUND_LIST_BASE_HIGH);
	reg->outboundlist_copy_pointer = MEM_BASE0(ARCMSR_ARC1214_OUTBOUND_LIST_COPY_POINTER);
	reg->outboundlist_read_pointer = MEM_BASE0(ARCMSR_ARC1214_OUTBOUND_LIST_READ_POINTER);
	reg->outboundlist_interrupt_cause = MEM_BASE0(ARCMSR_ARC1214_OUTBOUND_INTERRUPT_CAUSE);
	reg->outboundlist_interrupt_enable = MEM_BASE0(ARCMSR_ARC1214_OUTBOUND_INTERRUPT_ENABLE);
	reg->message_wbuffer = MEM_BASE0(ARCMSR_ARC1214_MESSAGE_WBUFFER);
	reg->message_rbuffer = MEM_BASE0(ARCMSR_ARC1214_MESSAGE_RBUFFER);
	reg->msgcode_rwbuffer = MEM_BASE0(ARCMSR_ARC1214_MESSAGE_RWBUFFER);
}

static void arcmsr_hbaF_assign_regAddr(struct AdapterControlBlock *acb)
{
	dma_addr_t host_buffer_dma;
	struct MessageUnit_F __iomem *pmuF;

	memset(acb->dma_coherent2, 0xff, acb->completeQ_size);
	acb->message_wbuffer = (uint32_t *)round_up((unsigned long)acb->dma_coherent2 +
		acb->completeQ_size, 4);
	acb->message_rbuffer = ((void *)acb->message_wbuffer) + 0x100;
	acb->msgcode_rwbuffer = ((void *)acb->message_wbuffer) + 0x200;
	memset((void *)acb->message_wbuffer, 0, MESG_RW_BUFFER_SIZE);
	host_buffer_dma = round_up(acb->dma_coherent_handle2 + acb->completeQ_size, 4);
	pmuF = acb->pmuF;
	/* host buffer low address, bit0:1 all buffer active */
	writel(lower_32_bits(host_buffer_dma | 1), &pmuF->inbound_msgaddr0);
	/* host buffer high address */
	writel(upper_32_bits(host_buffer_dma), &pmuF->inbound_msgaddr1);
	/* set host buffer physical address */
	writel(ARCMSR_HBFMU_DOORBELL_SYNC1, &pmuF->iobound_doorbell);
}

static bool arcmsr_alloc_io_queue(struct AdapterControlBlock *acb)
{
	bool rtn = true;
	void *dma_coherent;
	dma_addr_t dma_coherent_handle;
	struct pci_dev *pdev = acb->pdev;

	switch (acb->adapter_type) {
	case ACB_ADAPTER_TYPE_B: {
		acb->ioqueue_size = roundup(sizeof(struct MessageUnit_B), 32);
		dma_coherent = dma_alloc_coherent(&pdev->dev, acb->ioqueue_size,
			&dma_coherent_handle, GFP_KERNEL);
		if (!dma_coherent) {
			pr_notice("arcmsr%d: DMA allocation failed\n", acb->host->host_no);
			return false;
		}
		acb->dma_coherent_handle2 = dma_coherent_handle;
		acb->dma_coherent2 = dma_coherent;
		acb->pmuB = (struct MessageUnit_B *)dma_coherent;
		arcmsr_hbaB_assign_regAddr(acb);
		}
		break;
	case ACB_ADAPTER_TYPE_D: {
		acb->ioqueue_size = roundup(sizeof(struct MessageUnit_D), 32);
		dma_coherent = dma_alloc_coherent(&pdev->dev, acb->ioqueue_size,
			&dma_coherent_handle, GFP_KERNEL);
		if (!dma_coherent) {
			pr_notice("arcmsr%d: DMA allocation failed\n", acb->host->host_no);
			return false;
		}
		acb->dma_coherent_handle2 = dma_coherent_handle;
		acb->dma_coherent2 = dma_coherent;
		acb->pmuD = (struct MessageUnit_D *)dma_coherent;
		arcmsr_hbaD_assign_regAddr(acb);
		}
		break;
	case ACB_ADAPTER_TYPE_E: {
		uint32_t completeQ_size;
		completeQ_size = sizeof(struct deliver_completeQ) * ARCMSR_MAX_HBE_DONEQUEUE + 128;
		acb->ioqueue_size = roundup(completeQ_size, 32);
		dma_coherent = dma_alloc_coherent(&pdev->dev, acb->ioqueue_size,
			&dma_coherent_handle, GFP_KERNEL);
		if (!dma_coherent){
			pr_notice("arcmsr%d: DMA allocation failed\n", acb->host->host_no);
			return false;
		}
		acb->dma_coherent_handle2 = dma_coherent_handle;
		acb->dma_coherent2 = dma_coherent;
		acb->pCompletionQ = dma_coherent;
		acb->completionQ_entry = acb->ioqueue_size / sizeof(struct deliver_completeQ);
		acb->doneq_index = 0;
		}
		break;
	case ACB_ADAPTER_TYPE_F: {
		uint32_t QueueDepth;
		uint32_t depthTbl[] = {256, 512, 1024, 128, 64, 32};

		arcmsr_wait_firmware_ready(acb);
		QueueDepth = depthTbl[readl(&acb->pmuF->outbound_msgaddr1) & 7];
		acb->completeQ_size = sizeof(struct deliver_completeQ) * QueueDepth + 128;
		acb->ioqueue_size = roundup(acb->completeQ_size + MESG_RW_BUFFER_SIZE, 32);
		dma_coherent = dma_alloc_coherent(&pdev->dev, acb->ioqueue_size,
			&dma_coherent_handle, GFP_KERNEL);
		if (!dma_coherent) {
			pr_notice("arcmsr%d: DMA allocation failed\n", acb->host->host_no);
			return false;
		}
		acb->dma_coherent_handle2 = dma_coherent_handle;
		acb->dma_coherent2 = dma_coherent;
		acb->pCompletionQ = dma_coherent;
		acb->completionQ_entry = acb->completeQ_size / sizeof(struct deliver_completeQ);
		acb->doneq_index = 0;
		arcmsr_hbaF_assign_regAddr(acb);
		}
		break;
	default:
		break;
	}
	return rtn;
}

static int arcmsr_alloc_ccb_pool(struct AdapterControlBlock *acb)
{
	struct pci_dev *pdev = acb->pdev;
	void *dma_coherent;
	dma_addr_t dma_coherent_handle;
	struct CommandControlBlock *ccb_tmp;
	int i = 0, j = 0;
	unsigned long cdb_phyaddr, next_ccb_phy;
	unsigned long roundup_ccbsize;
	unsigned long max_xfer_len;
	unsigned long max_sg_entrys;
	uint32_t  firm_config_version, curr_phy_upper32;

	for (i = 0; i < ARCMSR_MAX_TARGETID; i++)
		for (j = 0; j < ARCMSR_MAX_TARGETLUN; j++)
			acb->devstate[i][j] = ARECA_RAID_GONE;

	max_xfer_len = ARCMSR_MAX_XFER_LEN;
	max_sg_entrys = ARCMSR_DEFAULT_SG_ENTRIES;
	firm_config_version = acb->firm_cfg_version;
	if((firm_config_version & 0xFF) >= 3){
		max_xfer_len = (ARCMSR_CDB_SG_PAGE_LENGTH << ((firm_config_version >> 8) & 0xFF)) * 1024;/* max 4M byte */
		max_sg_entrys = (max_xfer_len/4096);
	}
	acb->host->max_sectors = max_xfer_len/512;
	acb->host->sg_tablesize = max_sg_entrys;
	roundup_ccbsize = roundup(sizeof(struct CommandControlBlock) + (max_sg_entrys - 1) * sizeof(struct SG64ENTRY), 32);
	acb->uncache_size = roundup_ccbsize * acb->maxFreeCCB;
	if (acb->adapter_type != ACB_ADAPTER_TYPE_F)
		acb->uncache_size += acb->ioqueue_size;
	dma_coherent = dma_alloc_coherent(&pdev->dev, acb->uncache_size, &dma_coherent_handle, GFP_KERNEL);
	if(!dma_coherent){
		printk(KERN_NOTICE "arcmsr%d: dma_alloc_coherent got error\n", acb->host->host_no);
		return -ENOMEM;
	}
	acb->dma_coherent = dma_coherent;
	acb->dma_coherent_handle = dma_coherent_handle;
	memset(dma_coherent, 0, acb->uncache_size);
	acb->ccbsize = roundup_ccbsize;
	ccb_tmp = dma_coherent;
	curr_phy_upper32 = upper_32_bits(dma_coherent_handle);
	acb->vir2phy_offset = (unsigned long)dma_coherent - (unsigned long)dma_coherent_handle;
	for(i = 0; i < acb->maxFreeCCB; i++){
		cdb_phyaddr = (unsigned long)dma_coherent_handle + offsetof(struct CommandControlBlock, arcmsr_cdb);
		switch (acb->adapter_type) {
		case ACB_ADAPTER_TYPE_A:
		case ACB_ADAPTER_TYPE_B:
			ccb_tmp->cdb_phyaddr = cdb_phyaddr >> 5;
			break;
		case ACB_ADAPTER_TYPE_C:
		case ACB_ADAPTER_TYPE_D:
		case ACB_ADAPTER_TYPE_E:
		case ACB_ADAPTER_TYPE_F:
			ccb_tmp->cdb_phyaddr = cdb_phyaddr;
			break;
		}
		acb->pccb_pool[i] = ccb_tmp;
		ccb_tmp->acb = acb;
		ccb_tmp->smid = (u32)i << 16;
		INIT_LIST_HEAD(&ccb_tmp->list);
		next_ccb_phy = dma_coherent_handle + roundup_ccbsize;
		if (upper_32_bits(next_ccb_phy) != curr_phy_upper32) {
			acb->maxFreeCCB = i;
			acb->host->can_queue = i;
			break;
		}
		else
			list_add_tail(&ccb_tmp->list, &acb->ccb_free_list);
		ccb_tmp = (struct CommandControlBlock *)((unsigned long)ccb_tmp + roundup_ccbsize);
		dma_coherent_handle = next_ccb_phy;
	}
	if (acb->adapter_type != ACB_ADAPTER_TYPE_F) {
		acb->dma_coherent_handle2 = dma_coherent_handle;
		acb->dma_coherent2 = ccb_tmp;
	}
	switch (acb->adapter_type) {
	case ACB_ADAPTER_TYPE_B:
		acb->pmuB = (struct MessageUnit_B *)acb->dma_coherent2;
		arcmsr_hbaB_assign_regAddr(acb);
		break;
	case ACB_ADAPTER_TYPE_D:
		acb->pmuD = (struct MessageUnit_D *)acb->dma_coherent2;
		arcmsr_hbaD_assign_regAddr(acb);
		break;
	case ACB_ADAPTER_TYPE_E:
		acb->pCompletionQ = acb->dma_coherent2;
		acb->completionQ_entry = acb->ioqueue_size / sizeof(struct deliver_completeQ);
		acb->doneq_index = 0;
		break;
	}	
	return 0;
}

static void arcmsr_message_isr_bh_fn(struct work_struct *work) 
{
	struct AdapterControlBlock *acb = container_of(work,
		struct AdapterControlBlock, arcmsr_do_message_isr_bh);
	char *acb_dev_map = (char *)acb->device_map;
	uint32_t __iomem *signature = NULL;
	char __iomem *devicemap = NULL;
	int target, lun;
	struct scsi_device *psdev;
	char diff, temp;

	switch (acb->adapter_type) {
	case ACB_ADAPTER_TYPE_A: {
		struct MessageUnit_A __iomem *reg  = acb->pmuA;

		signature = (uint32_t __iomem *)(&reg->message_rwbuffer[0]);
		devicemap = (char __iomem *)(&reg->message_rwbuffer[21]);
		break;
	}
	case ACB_ADAPTER_TYPE_B: {
		struct MessageUnit_B *reg  = acb->pmuB;

		signature = (uint32_t __iomem *)(&reg->message_rwbuffer[0]);
		devicemap = (char __iomem *)(&reg->message_rwbuffer[21]);
		break;
	}
	case ACB_ADAPTER_TYPE_C: {
		struct MessageUnit_C __iomem *reg  = acb->pmuC;

		signature = (uint32_t __iomem *)(&reg->msgcode_rwbuffer[0]);
		devicemap = (char __iomem *)(&reg->msgcode_rwbuffer[21]);
		break;
	}
	case ACB_ADAPTER_TYPE_D: {
		struct MessageUnit_D *reg  = acb->pmuD;

		signature = (uint32_t __iomem *)(&reg->msgcode_rwbuffer[0]);
		devicemap = (char __iomem *)(&reg->msgcode_rwbuffer[21]);
		break;
	}
	case ACB_ADAPTER_TYPE_E: {
		struct MessageUnit_E __iomem *reg  = acb->pmuE;

		signature = (uint32_t __iomem *)(&reg->msgcode_rwbuffer[0]);
		devicemap = (char __iomem *)(&reg->msgcode_rwbuffer[21]);
		break;
		}
	case ACB_ADAPTER_TYPE_F: {
		signature = (uint32_t __iomem *)(&acb->msgcode_rwbuffer[0]);
		devicemap = (char __iomem *)(&acb->msgcode_rwbuffer[21]);
		break;
		}
	}
	if (readl(signature) != ARCMSR_SIGNATURE_GET_CONFIG)
		return;
	for (target = 0; target < ARCMSR_MAX_TARGETID - 1;
		target++) {
		temp = readb(devicemap);
		diff = (*acb_dev_map) ^ temp;
		if (diff != 0) {
			*acb_dev_map = temp;
			for (lun = 0; lun < ARCMSR_MAX_TARGETLUN;
				lun++) {
				if ((diff & 0x01) == 1 &&
					(temp & 0x01) == 1) {
					scsi_add_device(acb->host,
						0, target, lun);
				} else if ((diff & 0x01) == 1
					&& (temp & 0x01) == 0) {
					psdev = scsi_device_lookup(acb->host,
						0, target, lun);
					if (psdev != NULL) {
						scsi_remove_device(psdev);
						scsi_device_put(psdev);
					}
				}
				temp >>= 1;
				diff >>= 1;
			}
		}
		devicemap++;
		acb_dev_map++;
	}
	acb->acb_flags &= ~ACB_F_MSG_GET_CONFIG;
}

static int
arcmsr_request_irq(struct pci_dev *pdev, struct AdapterControlBlock *acb)
{
	unsigned long flags;
	int nvec, i;

	if (msix_enable == 0)
		goto msi_int0;
	nvec = pci_alloc_irq_vectors(pdev, 1, ARCMST_NUM_MSIX_VECTORS,
			PCI_IRQ_MSIX);
	if (nvec > 0) {
		pr_info("arcmsr%d: msi-x enabled\n", acb->host->host_no);
		flags = 0;
	} else {
msi_int0:
		if (msi_enable == 1) {
			nvec = pci_alloc_irq_vectors(pdev, 1, 1, PCI_IRQ_MSI);
			if (nvec == 1) {
				dev_info(&pdev->dev, "msi enabled\n");
				goto msi_int1;
			}
		}
		nvec = pci_alloc_irq_vectors(pdev, 1, 1, PCI_IRQ_LEGACY);
		if (nvec < 1)
			return FAILED;
msi_int1:
		flags = IRQF_SHARED;
	}

	acb->vector_count = nvec;
	for (i = 0; i < nvec; i++) {
		if (request_irq(pci_irq_vector(pdev, i), arcmsr_do_interrupt,
				flags, "arcmsr", acb)) {
			pr_warn("arcmsr%d: request_irq =%d failed!\n",
				acb->host->host_no, pci_irq_vector(pdev, i));
			goto out_free_irq;
		}
	}

	return SUCCESS;
out_free_irq:
	while (--i >= 0)
		free_irq(pci_irq_vector(pdev, i), acb);
	pci_free_irq_vectors(pdev);
	return FAILED;
}

static void arcmsr_init_get_devmap_timer(struct AdapterControlBlock *pacb)
{
	INIT_WORK(&pacb->arcmsr_do_message_isr_bh, arcmsr_message_isr_bh_fn);
	pacb->fw_flag = FW_NORMAL;
	timer_setup(&pacb->eternal_timer, arcmsr_request_device_map, 0);
	pacb->eternal_timer.expires = jiffies + msecs_to_jiffies(6 * HZ);
	add_timer(&pacb->eternal_timer);
}

static void arcmsr_init_set_datetime_timer(struct AdapterControlBlock *pacb)
{
	timer_setup(&pacb->refresh_timer, arcmsr_set_iop_datetime, 0);
	pacb->refresh_timer.expires = jiffies + msecs_to_jiffies(60 * 1000);
	add_timer(&pacb->refresh_timer);
}

static int arcmsr_set_dma_mask(struct AdapterControlBlock *acb)
{
	struct pci_dev *pcidev = acb->pdev;

	if (IS_DMA64) {
		if (((acb->adapter_type == ACB_ADAPTER_TYPE_A) && !dma_mask_64) ||
		    dma_set_mask(&pcidev->dev, DMA_BIT_MASK(64)))
			goto	dma32;
		if (dma_set_coherent_mask(&pcidev->dev, DMA_BIT_MASK(64)) ||
		    dma_set_mask_and_coherent(&pcidev->dev, DMA_BIT_MASK(64))) {
			printk("arcmsr: set DMA 64 mask failed\n");
			return -ENXIO;
		}
	} else {
dma32:
		if (dma_set_mask(&pcidev->dev, DMA_BIT_MASK(32)) ||
		    dma_set_coherent_mask(&pcidev->dev, DMA_BIT_MASK(32)) ||
		    dma_set_mask_and_coherent(&pcidev->dev, DMA_BIT_MASK(32))) {
			printk("arcmsr: set DMA 32-bit mask failed\n");
			return -ENXIO;
		}
	}
	return 0;
}

static int arcmsr_probe(struct pci_dev *pdev, const struct pci_device_id *id)
{
	struct Scsi_Host *host;
	struct AdapterControlBlock *acb;
	uint8_t bus,dev_fun;
	int error;
	error = pci_enable_device(pdev);
	if(error){
		return -ENODEV;
	}
	host = scsi_host_alloc(&arcmsr_scsi_host_template, sizeof(struct AdapterControlBlock));
	if(!host){
    		goto pci_disable_dev;
	}
	init_waitqueue_head(&wait_q);
	bus = pdev->bus->number;
	dev_fun = pdev->devfn;
	acb = (struct AdapterControlBlock *) host->hostdata;
	memset(acb,0,sizeof(struct AdapterControlBlock));
	acb->pdev = pdev;
	acb->adapter_type = id->driver_data;
	if (arcmsr_set_dma_mask(acb))
		goto scsi_host_release;
	acb->host = host;
	host->max_lun = ARCMSR_MAX_TARGETLUN;
	host->max_id = ARCMSR_MAX_TARGETID;		/*16:8*/
	host->max_cmd_len = 16;	 			/*this is issue of 64bit LBA ,over 2T byte*/
	if ((host_can_queue < ARCMSR_MIN_OUTSTANDING_CMD) || (host_can_queue > ARCMSR_MAX_OUTSTANDING_CMD))
		host_can_queue = ARCMSR_DEFAULT_OUTSTANDING_CMD;
	host->can_queue = host_can_queue;	/* max simultaneous cmds */
	if ((cmd_per_lun < ARCMSR_MIN_CMD_PERLUN) || (cmd_per_lun > ARCMSR_MAX_CMD_PERLUN))
		cmd_per_lun = ARCMSR_DEFAULT_CMD_PERLUN;
	host->cmd_per_lun = cmd_per_lun;
	host->this_id = ARCMSR_SCSI_INITIATOR_ID;
	host->unique_id = (bus << 8) | dev_fun;
	pci_set_drvdata(pdev, host);
	pci_set_master(pdev);
	error = pci_request_regions(pdev, "arcmsr");
	if(error){
		goto scsi_host_release;
	}
	spin_lock_init(&acb->eh_lock);
	spin_lock_init(&acb->ccblist_lock);
	spin_lock_init(&acb->postq_lock);
	spin_lock_init(&acb->doneq_lock);
	spin_lock_init(&acb->rqbuffer_lock);
	spin_lock_init(&acb->wqbuffer_lock);
	acb->acb_flags |= (ACB_F_MESSAGE_WQBUFFER_CLEARED |
			ACB_F_MESSAGE_RQBUFFER_CLEARED |
			ACB_F_MESSAGE_WQBUFFER_READED);
	acb->acb_flags &= ~ACB_F_SCSISTOPADAPTER;
	INIT_LIST_HEAD(&acb->ccb_free_list);
	error = arcmsr_remap_pciregion(acb);
	if(!error){
		goto pci_release_regs;
	}
	error = arcmsr_alloc_io_queue(acb);
	if (!error)
		goto unmap_pci_region;
	error = arcmsr_get_firmware_spec(acb);
	if(!error){
		goto free_hbb_mu;
	}
	if (acb->adapter_type != ACB_ADAPTER_TYPE_F)
		arcmsr_free_io_queue(acb);
	error = arcmsr_alloc_ccb_pool(acb);
	if(error){
		goto unmap_pci_region;
	}
	error = scsi_add_host(host, &pdev->dev);
	if(error){
		goto free_ccb_pool;
	}
	if (arcmsr_request_irq(pdev, acb) == FAILED)
		goto scsi_host_remove;
	arcmsr_iop_init(acb);
	arcmsr_init_get_devmap_timer(acb);
	if (set_date_time)
		arcmsr_init_set_datetime_timer(acb);
	if(arcmsr_alloc_sysfs_attr(acb))
		goto out_free_sysfs;
	scsi_scan_host(host);
	return 0;
out_free_sysfs:
	if (set_date_time)
		del_timer_sync(&acb->refresh_timer);
	del_timer_sync(&acb->eternal_timer);
	flush_work(&acb->arcmsr_do_message_isr_bh);
	arcmsr_stop_adapter_bgrb(acb);
	arcmsr_flush_adapter_cache(acb);
	arcmsr_free_irq(pdev, acb);
scsi_host_remove:
	scsi_remove_host(host);
free_ccb_pool:
	arcmsr_free_ccb_pool(acb);
	goto unmap_pci_region;
free_hbb_mu:
	arcmsr_free_io_queue(acb);
unmap_pci_region:
	arcmsr_unmap_pciregion(acb);
pci_release_regs:
	pci_release_regions(pdev);
scsi_host_release:
	scsi_host_put(host);
pci_disable_dev:
	pci_disable_device(pdev);
	return -ENODEV;
}

static void arcmsr_free_irq(struct pci_dev *pdev,
		struct AdapterControlBlock *acb)
{
	int i;

	for (i = 0; i < acb->vector_count; i++)
		free_irq(pci_irq_vector(pdev, i), acb);
	pci_free_irq_vectors(pdev);
}

static int __maybe_unused arcmsr_suspend(struct device *dev)
{
	struct pci_dev *pdev = to_pci_dev(dev);
	struct Scsi_Host *host = pci_get_drvdata(pdev);
	struct AdapterControlBlock *acb =
		(struct AdapterControlBlock *)host->hostdata;

	arcmsr_disable_outbound_ints(acb);
	arcmsr_free_irq(pdev, acb);
	del_timer_sync(&acb->eternal_timer);
	if (set_date_time)
		del_timer_sync(&acb->refresh_timer);
	flush_work(&acb->arcmsr_do_message_isr_bh);
	arcmsr_stop_adapter_bgrb(acb);
	arcmsr_flush_adapter_cache(acb);
	return 0;
}

static int __maybe_unused arcmsr_resume(struct device *dev)
{
	struct pci_dev *pdev = to_pci_dev(dev);
	struct Scsi_Host *host = pci_get_drvdata(pdev);
	struct AdapterControlBlock *acb =
		(struct AdapterControlBlock *)host->hostdata;

	if (arcmsr_set_dma_mask(acb))
		goto controller_unregister;
	if (arcmsr_request_irq(pdev, acb) == FAILED)
		goto controller_stop;
	switch (acb->adapter_type) {
	case ACB_ADAPTER_TYPE_B: {
		struct MessageUnit_B *reg = acb->pmuB;
		uint32_t i;
		for (i = 0; i < ARCMSR_MAX_HBB_POSTQUEUE; i++) {
			reg->post_qbuffer[i] = 0;
			reg->done_qbuffer[i] = 0;
		}
		reg->postq_index = 0;
		reg->doneq_index = 0;
		break;
		}
	case ACB_ADAPTER_TYPE_E:
		writel(0, &acb->pmuE->host_int_status);
		writel(ARCMSR_HBEMU_DOORBELL_SYNC, &acb->pmuE->iobound_doorbell);
		acb->in_doorbell = 0;
		acb->out_doorbell = 0;
		acb->doneq_index = 0;
		break;
	case ACB_ADAPTER_TYPE_F:
		writel(0, &acb->pmuF->host_int_status);
		writel(ARCMSR_HBFMU_DOORBELL_SYNC, &acb->pmuF->iobound_doorbell);
		acb->in_doorbell = 0;
		acb->out_doorbell = 0;
		acb->doneq_index = 0;
		arcmsr_hbaF_assign_regAddr(acb);
		break;
	}
	arcmsr_iop_init(acb);
	arcmsr_init_get_devmap_timer(acb);
	if (set_date_time)
		arcmsr_init_set_datetime_timer(acb);
	return 0;
controller_stop:
	arcmsr_stop_adapter_bgrb(acb);
	arcmsr_flush_adapter_cache(acb);
controller_unregister:
	scsi_remove_host(host);
	arcmsr_free_ccb_pool(acb);
	if (acb->adapter_type == ACB_ADAPTER_TYPE_F)
		arcmsr_free_io_queue(acb);
	arcmsr_unmap_pciregion(acb);
	scsi_host_put(host);
	return -ENODEV;
}

static uint8_t arcmsr_hbaA_abort_allcmd(struct AdapterControlBlock *acb)
{
	struct MessageUnit_A __iomem *reg = acb->pmuA;
	writel(ARCMSR_INBOUND_MESG0_ABORT_CMD, &reg->inbound_msgaddr0);
	if (!arcmsr_hbaA_wait_msgint_ready(acb)) {
		printk(KERN_NOTICE
			"arcmsr%d: wait 'abort all outstanding command' timeout\n"
			, acb->host->host_no);
		return false;
	}
	return true;
}

static uint8_t arcmsr_hbaB_abort_allcmd(struct AdapterControlBlock *acb)
{
	struct MessageUnit_B *reg = acb->pmuB;

	writel(ARCMSR_MESSAGE_ABORT_CMD, reg->drv2iop_doorbell);
	if (!arcmsr_hbaB_wait_msgint_ready(acb)) {
		printk(KERN_NOTICE
			"arcmsr%d: wait 'abort all outstanding command' timeout\n"
			, acb->host->host_no);
		return false;
	}
	return true;
}
static uint8_t arcmsr_hbaC_abort_allcmd(struct AdapterControlBlock *pACB)
{
	struct MessageUnit_C __iomem *reg = pACB->pmuC;
	writel(ARCMSR_INBOUND_MESG0_ABORT_CMD, &reg->inbound_msgaddr0);
	writel(ARCMSR_HBCMU_DRV2IOP_MESSAGE_CMD_DONE, &reg->inbound_doorbell);
	if (!arcmsr_hbaC_wait_msgint_ready(pACB)) {
		printk(KERN_NOTICE
			"arcmsr%d: wait 'abort all outstanding command' timeout\n"
			, pACB->host->host_no);
		return false;
	}
	return true;
}

static uint8_t arcmsr_hbaD_abort_allcmd(struct AdapterControlBlock *pACB)
{
	struct MessageUnit_D *reg = pACB->pmuD;

	writel(ARCMSR_INBOUND_MESG0_ABORT_CMD, reg->inbound_msgaddr0);
	if (!arcmsr_hbaD_wait_msgint_ready(pACB)) {
		pr_notice("arcmsr%d: wait 'abort all outstanding "
			"command' timeout\n", pACB->host->host_no);
		return false;
	}
	return true;
}

static uint8_t arcmsr_hbaE_abort_allcmd(struct AdapterControlBlock *pACB)
{
	struct MessageUnit_E __iomem *reg = pACB->pmuE;

	writel(ARCMSR_INBOUND_MESG0_ABORT_CMD, &reg->inbound_msgaddr0);
	pACB->out_doorbell ^= ARCMSR_HBEMU_DRV2IOP_MESSAGE_CMD_DONE;
	writel(pACB->out_doorbell, &reg->iobound_doorbell);
	if (!arcmsr_hbaE_wait_msgint_ready(pACB)) {
		pr_notice("arcmsr%d: wait 'abort all outstanding "
			"command' timeout\n", pACB->host->host_no);
		return false;
	}
	return true;
}

static uint8_t arcmsr_abort_allcmd(struct AdapterControlBlock *acb)
{
	uint8_t rtnval = 0;
	switch (acb->adapter_type) {
	case ACB_ADAPTER_TYPE_A:
		rtnval = arcmsr_hbaA_abort_allcmd(acb);
		break;
	case ACB_ADAPTER_TYPE_B:
		rtnval = arcmsr_hbaB_abort_allcmd(acb);
		break;
	case ACB_ADAPTER_TYPE_C:
		rtnval = arcmsr_hbaC_abort_allcmd(acb);
		break;
	case ACB_ADAPTER_TYPE_D:
		rtnval = arcmsr_hbaD_abort_allcmd(acb);
		break;
	case ACB_ADAPTER_TYPE_E:
	case ACB_ADAPTER_TYPE_F:
		rtnval = arcmsr_hbaE_abort_allcmd(acb);
		break;
	}
	return rtnval;
}

static void arcmsr_pci_unmap_dma(struct CommandControlBlock *ccb)
{
	struct scsi_cmnd *pcmd = ccb->pcmd;

	scsi_dma_unmap(pcmd);
}

static void arcmsr_ccb_complete(struct CommandControlBlock *ccb)
{
	struct AdapterControlBlock *acb = ccb->acb;
	struct scsi_cmnd *pcmd = ccb->pcmd;
	unsigned long flags;
	atomic_dec(&acb->ccboutstandingcount);
	arcmsr_pci_unmap_dma(ccb);
	ccb->startdone = ARCMSR_CCB_DONE;
	spin_lock_irqsave(&acb->ccblist_lock, flags);
	list_add_tail(&ccb->list, &acb->ccb_free_list);
	spin_unlock_irqrestore(&acb->ccblist_lock, flags);
	scsi_done(pcmd);
}

static void arcmsr_report_sense_info(struct CommandControlBlock *ccb)
{
	struct scsi_cmnd *pcmd = ccb->pcmd;

	pcmd->result = (DID_OK << 16) | SAM_STAT_CHECK_CONDITION;
	if (pcmd->sense_buffer) {
		struct SENSE_DATA *sensebuffer;

		memcpy_and_pad(pcmd->sense_buffer,
			       SCSI_SENSE_BUFFERSIZE,
			       ccb->arcmsr_cdb.SenseData,
			       sizeof(ccb->arcmsr_cdb.SenseData),
			       0);

		sensebuffer = (struct SENSE_DATA *)pcmd->sense_buffer;
		sensebuffer->ErrorCode = SCSI_SENSE_CURRENT_ERRORS;
		sensebuffer->Valid = 1;
	}
}

static u32 arcmsr_disable_outbound_ints(struct AdapterControlBlock *acb)
{
	u32 orig_mask = 0;
	switch (acb->adapter_type) {	
	case ACB_ADAPTER_TYPE_A : {
		struct MessageUnit_A __iomem *reg = acb->pmuA;
		orig_mask = readl(&reg->outbound_intmask);
		writel(orig_mask|ARCMSR_MU_OUTBOUND_ALL_INTMASKENABLE, \
						&reg->outbound_intmask);
		}
		break;
	case ACB_ADAPTER_TYPE_B : {
		struct MessageUnit_B *reg = acb->pmuB;
		orig_mask = readl(reg->iop2drv_doorbell_mask);
		writel(0, reg->iop2drv_doorbell_mask);
		}
		break;
	case ACB_ADAPTER_TYPE_C:{
		struct MessageUnit_C __iomem *reg = acb->pmuC;
		/* disable all outbound interrupt */
		orig_mask = readl(&reg->host_int_mask); /* disable outbound message0 int */
		writel(orig_mask|ARCMSR_HBCMU_ALL_INTMASKENABLE, &reg->host_int_mask);
		}
		break;
	case ACB_ADAPTER_TYPE_D: {
		struct MessageUnit_D *reg = acb->pmuD;
		/* disable all outbound interrupt */
		writel(ARCMSR_ARC1214_ALL_INT_DISABLE, reg->pcief0_int_enable);
		}
		break;
	case ACB_ADAPTER_TYPE_E:
	case ACB_ADAPTER_TYPE_F: {
		struct MessageUnit_E __iomem *reg = acb->pmuE;
		orig_mask = readl(&reg->host_int_mask);
		writel(orig_mask | ARCMSR_HBEMU_OUTBOUND_DOORBELL_ISR | ARCMSR_HBEMU_OUTBOUND_POSTQUEUE_ISR, &reg->host_int_mask);
		readl(&reg->host_int_mask); /* Dummy readl to force pci flush */
		}
		break;
	}
	return orig_mask;
}

static void arcmsr_report_ccb_state(struct AdapterControlBlock *acb, 
			struct CommandControlBlock *ccb, bool error)
{
	uint8_t id, lun;
	id = ccb->pcmd->device->id;
	lun = ccb->pcmd->device->lun;
	if (!error) {
		if (acb->devstate[id][lun] == ARECA_RAID_GONE)
			acb->devstate[id][lun] = ARECA_RAID_GOOD;
		ccb->pcmd->result = DID_OK << 16;
		arcmsr_ccb_complete(ccb);
	}else{
		switch (ccb->arcmsr_cdb.DeviceStatus) {
		case ARCMSR_DEV_SELECT_TIMEOUT: {
			acb->devstate[id][lun] = ARECA_RAID_GONE;
			ccb->pcmd->result = DID_NO_CONNECT << 16;
			arcmsr_ccb_complete(ccb);
			}
			break;

		case ARCMSR_DEV_ABORTED:

		case ARCMSR_DEV_INIT_FAIL: {
			acb->devstate[id][lun] = ARECA_RAID_GONE;
			ccb->pcmd->result = DID_BAD_TARGET << 16;
			arcmsr_ccb_complete(ccb);
			}
			break;

		case ARCMSR_DEV_CHECK_CONDITION: {
			acb->devstate[id][lun] = ARECA_RAID_GOOD;
			arcmsr_report_sense_info(ccb);
			arcmsr_ccb_complete(ccb);
			}
			break;

		default:
			printk(KERN_NOTICE
				"arcmsr%d: scsi id = %d lun = %d isr get command error done, \
				but got unknown DeviceStatus = 0x%x \n"
				, acb->host->host_no
				, id
				, lun
				, ccb->arcmsr_cdb.DeviceStatus);
				acb->devstate[id][lun] = ARECA_RAID_GONE;
				ccb->pcmd->result = DID_NO_CONNECT << 16;
				arcmsr_ccb_complete(ccb);
			break;
		}
	}
}

static void arcmsr_drain_donequeue(struct AdapterControlBlock *acb, struct CommandControlBlock *pCCB, bool error)
{
	if ((pCCB->acb != acb) || (pCCB->startdone != ARCMSR_CCB_START)) {
		if (pCCB->startdone == ARCMSR_CCB_ABORTED) {
			struct scsi_cmnd *abortcmd = pCCB->pcmd;
			if (abortcmd) {
				abortcmd->result |= DID_ABORT << 16;
				arcmsr_ccb_complete(pCCB);
				printk(KERN_NOTICE "arcmsr%d: pCCB ='0x%p' isr got aborted command \n",
				acb->host->host_no, pCCB);
			}
			return;
		}
		printk(KERN_NOTICE "arcmsr%d: isr get an illegal ccb command \
				done acb = '0x%p'"
				"ccb = '0x%p' ccbacb = '0x%p' startdone = 0x%x"
				" ccboutstandingcount = %d \n"
				, acb->host->host_no
				, acb
				, pCCB
				, pCCB->acb
				, pCCB->startdone
				, atomic_read(&acb->ccboutstandingcount));
		return;
	}
	arcmsr_report_ccb_state(acb, pCCB, error);
}

static void arcmsr_done4abort_postqueue(struct AdapterControlBlock *acb)
{
	int i = 0;
	uint32_t flag_ccb;
	struct ARCMSR_CDB *pARCMSR_CDB;
	bool error;
	struct CommandControlBlock *pCCB;
	unsigned long ccb_cdb_phy;

	switch (acb->adapter_type) {

	case ACB_ADAPTER_TYPE_A: {
		struct MessageUnit_A __iomem *reg = acb->pmuA;
		uint32_t outbound_intstatus;
		outbound_intstatus = readl(&reg->outbound_intstatus) &
					acb->outbound_int_enable;
		/*clear and abort all outbound posted Q*/
		writel(outbound_intstatus, &reg->outbound_intstatus);/*clear interrupt*/
		while(((flag_ccb = readl(&reg->outbound_queueport)) != 0xFFFFFFFF)
				&& (i++ < acb->maxOutstanding)) {
			ccb_cdb_phy = (flag_ccb << 5) & 0xffffffff;
			if (acb->cdb_phyadd_hipart)
				ccb_cdb_phy = ccb_cdb_phy | acb->cdb_phyadd_hipart;
			pARCMSR_CDB = (struct ARCMSR_CDB *)(acb->vir2phy_offset + ccb_cdb_phy);
			pCCB = container_of(pARCMSR_CDB, struct CommandControlBlock, arcmsr_cdb);
			error = (flag_ccb & ARCMSR_CCBREPLY_FLAG_ERROR_MODE0) ? true : false;
			arcmsr_drain_donequeue(acb, pCCB, error);
		}
		}
		break;

	case ACB_ADAPTER_TYPE_B: {
		struct MessageUnit_B *reg = acb->pmuB;
		/*clear all outbound posted Q*/
		writel(ARCMSR_DOORBELL_INT_CLEAR_PATTERN, reg->iop2drv_doorbell); /* clear doorbell interrupt */
		for (i = 0; i < ARCMSR_MAX_HBB_POSTQUEUE; i++) {
			flag_ccb = reg->done_qbuffer[i];
			if (flag_ccb != 0) {
				reg->done_qbuffer[i] = 0;
				ccb_cdb_phy = (flag_ccb << 5) & 0xffffffff;
				if (acb->cdb_phyadd_hipart)
					ccb_cdb_phy = ccb_cdb_phy | acb->cdb_phyadd_hipart;
				pARCMSR_CDB = (struct ARCMSR_CDB *)(acb->vir2phy_offset + ccb_cdb_phy);
				pCCB = container_of(pARCMSR_CDB, struct CommandControlBlock, arcmsr_cdb);
				error = (flag_ccb & ARCMSR_CCBREPLY_FLAG_ERROR_MODE0) ? true : false;
				arcmsr_drain_donequeue(acb, pCCB, error);
			}
			reg->post_qbuffer[i] = 0;
		}
		reg->doneq_index = 0;
		reg->postq_index = 0;
		}
		break;
	case ACB_ADAPTER_TYPE_C: {
		struct MessageUnit_C __iomem *reg = acb->pmuC;
		while ((readl(&reg->host_int_status) & ARCMSR_HBCMU_OUTBOUND_POSTQUEUE_ISR) && (i++ < acb->maxOutstanding)) {
			/*need to do*/
			flag_ccb = readl(&reg->outbound_queueport_low);
			ccb_cdb_phy = (flag_ccb & 0xFFFFFFF0);
			if (acb->cdb_phyadd_hipart)
				ccb_cdb_phy = ccb_cdb_phy | acb->cdb_phyadd_hipart;
			pARCMSR_CDB = (struct  ARCMSR_CDB *)(acb->vir2phy_offset + ccb_cdb_phy);
			pCCB = container_of(pARCMSR_CDB, struct CommandControlBlock, arcmsr_cdb);
			error = (flag_ccb & ARCMSR_CCBREPLY_FLAG_ERROR_MODE1) ? true : false;
			arcmsr_drain_donequeue(acb, pCCB, error);
		}
		}
		break;
	case ACB_ADAPTER_TYPE_D: {
		struct MessageUnit_D  *pmu = acb->pmuD;
		uint32_t outbound_write_pointer;
		uint32_t doneq_index, index_stripped, addressLow, residual, toggle;
		unsigned long flags;

		residual = atomic_read(&acb->ccboutstandingcount);
		for (i = 0; i < residual; i++) {
			spin_lock_irqsave(&acb->doneq_lock, flags);
			outbound_write_pointer =
				pmu->done_qbuffer[0].addressLow + 1;
			doneq_index = pmu->doneq_index;
			if ((doneq_index & 0xFFF) !=
				(outbound_write_pointer & 0xFFF)) {
				toggle = doneq_index & 0x4000;
				index_stripped = (doneq_index & 0xFFF) + 1;
				index_stripped %= ARCMSR_MAX_ARC1214_DONEQUEUE;
				pmu->doneq_index = index_stripped ? (index_stripped | toggle) :
					((toggle ^ 0x4000) + 1);
				doneq_index = pmu->doneq_index;
				spin_unlock_irqrestore(&acb->doneq_lock, flags);
				addressLow = pmu->done_qbuffer[doneq_index &
					0xFFF].addressLow;
				ccb_cdb_phy = (addressLow & 0xFFFFFFF0);
				if (acb->cdb_phyadd_hipart)
					ccb_cdb_phy = ccb_cdb_phy | acb->cdb_phyadd_hipart;
				pARCMSR_CDB = (struct  ARCMSR_CDB *)
					(acb->vir2phy_offset + ccb_cdb_phy);
				pCCB = container_of(pARCMSR_CDB,
					struct CommandControlBlock, arcmsr_cdb);
				error = (addressLow &
					ARCMSR_CCBREPLY_FLAG_ERROR_MODE1) ?
					true : false;
				arcmsr_drain_donequeue(acb, pCCB, error);
				writel(doneq_index,
					pmu->outboundlist_read_pointer);
			} else {
				spin_unlock_irqrestore(&acb->doneq_lock, flags);
				mdelay(10);
			}
		}
		pmu->postq_index = 0;
		pmu->doneq_index = 0x40FF;
		}
		break;
	case ACB_ADAPTER_TYPE_E:
		arcmsr_hbaE_postqueue_isr(acb);
		break;
	case ACB_ADAPTER_TYPE_F:
		arcmsr_hbaF_postqueue_isr(acb);
		break;
	}
}

static void arcmsr_remove_scsi_devices(struct AdapterControlBlock *acb)
{
	char *acb_dev_map = (char *)acb->device_map;
	int target, lun, i;
	struct scsi_device *psdev;
	struct CommandControlBlock *ccb;
	char temp;

	for (i = 0; i < acb->maxFreeCCB; i++) {
		ccb = acb->pccb_pool[i];
		if (ccb->startdone == ARCMSR_CCB_START) {
			ccb->pcmd->result = DID_NO_CONNECT << 16;
			arcmsr_pci_unmap_dma(ccb);
			scsi_done(ccb->pcmd);
		}
	}
	for (target = 0; target < ARCMSR_MAX_TARGETID; target++) {
		temp = *acb_dev_map;
		if (temp) {
			for (lun = 0; lun < ARCMSR_MAX_TARGETLUN; lun++) {
				if (temp & 1) {
					psdev = scsi_device_lookup(acb->host,
						0, target, lun);
					if (psdev != NULL) {
						scsi_remove_device(psdev);
						scsi_device_put(psdev);
					}
				}
				temp >>= 1;
			}
			*acb_dev_map = 0;
		}
		acb_dev_map++;
	}
}

static void arcmsr_free_pcidev(struct AdapterControlBlock *acb)
{
	struct pci_dev *pdev;
	struct Scsi_Host *host;

	host = acb->host;
	arcmsr_free_sysfs_attr(acb);
	scsi_remove_host(host);
	flush_work(&acb->arcmsr_do_message_isr_bh);
	del_timer_sync(&acb->eternal_timer);
	if (set_date_time)
		del_timer_sync(&acb->refresh_timer);
	pdev = acb->pdev;
	arcmsr_free_irq(pdev, acb);
	arcmsr_free_ccb_pool(acb);
	if (acb->adapter_type == ACB_ADAPTER_TYPE_F)
		arcmsr_free_io_queue(acb);
	arcmsr_unmap_pciregion(acb);
	pci_release_regions(pdev);
	scsi_host_put(host);
	pci_disable_device(pdev);
}

static void arcmsr_remove(struct pci_dev *pdev)
{
	struct Scsi_Host *host = pci_get_drvdata(pdev);
	struct AdapterControlBlock *acb =
		(struct AdapterControlBlock *) host->hostdata;
	int poll_count = 0;
	uint16_t dev_id;

	pci_read_config_word(pdev, PCI_DEVICE_ID, &dev_id);
	if (dev_id == 0xffff) {
		acb->acb_flags &= ~ACB_F_IOP_INITED;
		acb->acb_flags |= ACB_F_ADAPTER_REMOVED;
		arcmsr_remove_scsi_devices(acb);
		arcmsr_free_pcidev(acb);
		return;
	}
	arcmsr_free_sysfs_attr(acb);
	scsi_remove_host(host);
	flush_work(&acb->arcmsr_do_message_isr_bh);
	del_timer_sync(&acb->eternal_timer);
	if (set_date_time)
		del_timer_sync(&acb->refresh_timer);
	arcmsr_disable_outbound_ints(acb);
	arcmsr_stop_adapter_bgrb(acb);
	arcmsr_flush_adapter_cache(acb);	
	acb->acb_flags |= ACB_F_SCSISTOPADAPTER;
	acb->acb_flags &= ~ACB_F_IOP_INITED;

	for (poll_count = 0; poll_count < acb->maxOutstanding; poll_count++){
		if (!atomic_read(&acb->ccboutstandingcount))
			break;
		arcmsr_interrupt(acb);/* FIXME: need spinlock */
		msleep(25);
	}

	if (atomic_read(&acb->ccboutstandingcount)) {
		int i;

		arcmsr_abort_allcmd(acb);
		arcmsr_done4abort_postqueue(acb);
		for (i = 0; i < acb->maxFreeCCB; i++) {
			struct CommandControlBlock *ccb = acb->pccb_pool[i];
			if (ccb->startdone == ARCMSR_CCB_START) {
				ccb->startdone = ARCMSR_CCB_ABORTED;
				ccb->pcmd->result = DID_ABORT << 16;
				arcmsr_ccb_complete(ccb);
			}
		}
	}
	arcmsr_free_irq(pdev, acb);
	arcmsr_free_ccb_pool(acb);
	if (acb->adapter_type == ACB_ADAPTER_TYPE_F)
		arcmsr_free_io_queue(acb);
	arcmsr_unmap_pciregion(acb);
	pci_release_regions(pdev);
	scsi_host_put(host);
	pci_disable_device(pdev);
}

static void arcmsr_shutdown(struct pci_dev *pdev)
{
	struct Scsi_Host *host = pci_get_drvdata(pdev);
	struct AdapterControlBlock *acb =
		(struct AdapterControlBlock *)host->hostdata;
	if (acb->acb_flags & ACB_F_ADAPTER_REMOVED)
		return;
	del_timer_sync(&acb->eternal_timer);
	if (set_date_time)
		del_timer_sync(&acb->refresh_timer);
	arcmsr_disable_outbound_ints(acb);
	arcmsr_free_irq(pdev, acb);
	flush_work(&acb->arcmsr_do_message_isr_bh);
	arcmsr_stop_adapter_bgrb(acb);
	arcmsr_flush_adapter_cache(acb);
}

static int arcmsr_module_init(void)
{
	int error = 0;
	error = pci_register_driver(&arcmsr_pci_driver);
	return error;
}

static void arcmsr_module_exit(void)
{
	pci_unregister_driver(&arcmsr_pci_driver);
}
module_init(arcmsr_module_init);
module_exit(arcmsr_module_exit);

static void arcmsr_enable_outbound_ints(struct AdapterControlBlock *acb,
						u32 intmask_org)
{
	u32 mask;
	switch (acb->adapter_type) {

	case ACB_ADAPTER_TYPE_A: {
		struct MessageUnit_A __iomem *reg = acb->pmuA;
		mask = intmask_org & ~(ARCMSR_MU_OUTBOUND_POSTQUEUE_INTMASKENABLE |
			     ARCMSR_MU_OUTBOUND_DOORBELL_INTMASKENABLE|
			     ARCMSR_MU_OUTBOUND_MESSAGE0_INTMASKENABLE);
		writel(mask, &reg->outbound_intmask);
		acb->outbound_int_enable = ~(intmask_org & mask) & 0x000000ff;
		}
		break;

	case ACB_ADAPTER_TYPE_B: {
		struct MessageUnit_B *reg = acb->pmuB;
		mask = intmask_org | (ARCMSR_IOP2DRV_DATA_WRITE_OK |
			ARCMSR_IOP2DRV_DATA_READ_OK |
			ARCMSR_IOP2DRV_CDB_DONE |
			ARCMSR_IOP2DRV_MESSAGE_CMD_DONE);
		writel(mask, reg->iop2drv_doorbell_mask);
		acb->outbound_int_enable = (intmask_org | mask) & 0x0000000f;
		}
		break;
	case ACB_ADAPTER_TYPE_C: {
		struct MessageUnit_C __iomem *reg = acb->pmuC;
		mask = ~(ARCMSR_HBCMU_UTILITY_A_ISR_MASK | ARCMSR_HBCMU_OUTBOUND_DOORBELL_ISR_MASK|ARCMSR_HBCMU_OUTBOUND_POSTQUEUE_ISR_MASK);
		writel(intmask_org & mask, &reg->host_int_mask);
		acb->outbound_int_enable = ~(intmask_org & mask) & 0x0000000f;
		}
		break;
	case ACB_ADAPTER_TYPE_D: {
		struct MessageUnit_D *reg = acb->pmuD;

		mask = ARCMSR_ARC1214_ALL_INT_ENABLE;
		writel(intmask_org | mask, reg->pcief0_int_enable);
		break;
		}
	case ACB_ADAPTER_TYPE_E:
	case ACB_ADAPTER_TYPE_F: {
		struct MessageUnit_E __iomem *reg = acb->pmuE;

		mask = ~(ARCMSR_HBEMU_OUTBOUND_DOORBELL_ISR | ARCMSR_HBEMU_OUTBOUND_POSTQUEUE_ISR);
		writel(intmask_org & mask, &reg->host_int_mask);
		break;
		}
	}
}

static int arcmsr_build_ccb(struct AdapterControlBlock *acb,
	struct CommandControlBlock *ccb, struct scsi_cmnd *pcmd)
{
	struct ARCMSR_CDB *arcmsr_cdb = (struct ARCMSR_CDB *)&ccb->arcmsr_cdb;
	int8_t *psge = (int8_t *)&arcmsr_cdb->u;
	__le32 address_lo, address_hi;
	int arccdbsize = 0x30;
	__le32 length = 0;
	int i;
	struct scatterlist *sg;
	int nseg;
	ccb->pcmd = pcmd;
	memset(arcmsr_cdb, 0, sizeof(struct ARCMSR_CDB));
	arcmsr_cdb->TargetID = pcmd->device->id;
	arcmsr_cdb->LUN = pcmd->device->lun;
	arcmsr_cdb->Function = 1;
	arcmsr_cdb->msgContext = 0;
	memcpy(arcmsr_cdb->Cdb, pcmd->cmnd, pcmd->cmd_len);

	nseg = scsi_dma_map(pcmd);
	if (unlikely(nseg > acb->host->sg_tablesize || nseg < 0))
		return FAILED;
	scsi_for_each_sg(pcmd, sg, nseg, i) {
		/* Get the physical address of the current data pointer */
		length = cpu_to_le32(sg_dma_len(sg));
		address_lo = cpu_to_le32(dma_addr_lo32(sg_dma_address(sg)));
		address_hi = cpu_to_le32(dma_addr_hi32(sg_dma_address(sg)));
		if (address_hi == 0) {
			struct SG32ENTRY *pdma_sg = (struct SG32ENTRY *)psge;

			pdma_sg->address = address_lo;
			pdma_sg->length = length;
			psge += sizeof (struct SG32ENTRY);
			arccdbsize += sizeof (struct SG32ENTRY);
		} else {
			struct SG64ENTRY *pdma_sg = (struct SG64ENTRY *)psge;

			pdma_sg->addresshigh = address_hi;
			pdma_sg->address = address_lo;
			pdma_sg->length = length|cpu_to_le32(IS_SG64_ADDR);
			psge += sizeof (struct SG64ENTRY);
			arccdbsize += sizeof (struct SG64ENTRY);
		}
	}
	arcmsr_cdb->sgcount = (uint8_t)nseg;
	arcmsr_cdb->DataLength = scsi_bufflen(pcmd);
	arcmsr_cdb->msgPages = arccdbsize/0x100 + (arccdbsize % 0x100 ? 1 : 0);
	if ( arccdbsize > 256)
		arcmsr_cdb->Flags |= ARCMSR_CDB_FLAG_SGL_BSIZE;
	if (pcmd->sc_data_direction == DMA_TO_DEVICE)
		arcmsr_cdb->Flags |= ARCMSR_CDB_FLAG_WRITE;
	ccb->arc_cdb_size = arccdbsize;
	return SUCCESS;
}

static void arcmsr_post_ccb(struct AdapterControlBlock *acb, struct CommandControlBlock *ccb)
{
	uint32_t cdb_phyaddr = ccb->cdb_phyaddr;
	struct ARCMSR_CDB *arcmsr_cdb = (struct ARCMSR_CDB *)&ccb->arcmsr_cdb;
	atomic_inc(&acb->ccboutstandingcount);
	ccb->startdone = ARCMSR_CCB_START;
	switch (acb->adapter_type) {
	case ACB_ADAPTER_TYPE_A: {
		struct MessageUnit_A __iomem *reg = acb->pmuA;

		if (arcmsr_cdb->Flags & ARCMSR_CDB_FLAG_SGL_BSIZE)
			writel(cdb_phyaddr | ARCMSR_CCBPOST_FLAG_SGL_BSIZE,
			&reg->inbound_queueport);
		else
			writel(cdb_phyaddr, &reg->inbound_queueport);
		break;
	}

	case ACB_ADAPTER_TYPE_B: {
		struct MessageUnit_B *reg = acb->pmuB;
		uint32_t ending_index, index = reg->postq_index;

		ending_index = ((index + 1) % ARCMSR_MAX_HBB_POSTQUEUE);
		reg->post_qbuffer[ending_index] = 0;
		if (arcmsr_cdb->Flags & ARCMSR_CDB_FLAG_SGL_BSIZE) {
			reg->post_qbuffer[index] =
				cdb_phyaddr | ARCMSR_CCBPOST_FLAG_SGL_BSIZE;
		} else {
			reg->post_qbuffer[index] = cdb_phyaddr;
		}
		index++;
		index %= ARCMSR_MAX_HBB_POSTQUEUE;/*if last index number set it to 0 */
		reg->postq_index = index;
		writel(ARCMSR_DRV2IOP_CDB_POSTED, reg->drv2iop_doorbell);
		}
		break;
	case ACB_ADAPTER_TYPE_C: {
		struct MessageUnit_C __iomem *phbcmu = acb->pmuC;
		uint32_t ccb_post_stamp, arc_cdb_size;

		arc_cdb_size = (ccb->arc_cdb_size > 0x300) ? 0x300 : ccb->arc_cdb_size;
		ccb_post_stamp = (cdb_phyaddr | ((arc_cdb_size - 1) >> 6) | 1);
		writel(upper_32_bits(ccb->cdb_phyaddr), &phbcmu->inbound_queueport_high);
		writel(ccb_post_stamp, &phbcmu->inbound_queueport_low);
		}
		break;
	case ACB_ADAPTER_TYPE_D: {
		struct MessageUnit_D  *pmu = acb->pmuD;
		u16 index_stripped;
		u16 postq_index, toggle;
		unsigned long flags;
		struct InBound_SRB *pinbound_srb;

		spin_lock_irqsave(&acb->postq_lock, flags);
		postq_index = pmu->postq_index;
		pinbound_srb = (struct InBound_SRB *)&(pmu->post_qbuffer[postq_index & 0xFF]);
		pinbound_srb->addressHigh = upper_32_bits(ccb->cdb_phyaddr);
		pinbound_srb->addressLow = cdb_phyaddr;
		pinbound_srb->length = ccb->arc_cdb_size >> 2;
		arcmsr_cdb->msgContext = dma_addr_lo32(cdb_phyaddr);
		toggle = postq_index & 0x4000;
		index_stripped = postq_index + 1;
		index_stripped &= (ARCMSR_MAX_ARC1214_POSTQUEUE - 1);
		pmu->postq_index = index_stripped ? (index_stripped | toggle) :
			(toggle ^ 0x4000);
		writel(postq_index, pmu->inboundlist_write_pointer);
		spin_unlock_irqrestore(&acb->postq_lock, flags);
		break;
		}
	case ACB_ADAPTER_TYPE_E: {
		struct MessageUnit_E __iomem *pmu = acb->pmuE;
		u32 ccb_post_stamp, arc_cdb_size;

		arc_cdb_size = (ccb->arc_cdb_size > 0x300) ? 0x300 : ccb->arc_cdb_size;
		ccb_post_stamp = (ccb->smid | ((arc_cdb_size - 1) >> 6));
		writel(0, &pmu->inbound_queueport_high);
		writel(ccb_post_stamp, &pmu->inbound_queueport_low);
		break;
		}
	case ACB_ADAPTER_TYPE_F: {
		struct MessageUnit_F __iomem *pmu = acb->pmuF;
		u32 ccb_post_stamp, arc_cdb_size;

		if (ccb->arc_cdb_size <= 0x300)
			arc_cdb_size = (ccb->arc_cdb_size - 1) >> 6 | 1;
		else {
			arc_cdb_size = ((ccb->arc_cdb_size + 0xff) >> 8) + 2;
			if (arc_cdb_size > 0xF)
				arc_cdb_size = 0xF;
			arc_cdb_size = (arc_cdb_size << 1) | 1;
		}
		ccb_post_stamp = (ccb->smid | arc_cdb_size);
		writel(0, &pmu->inbound_queueport_high);
		writel(ccb_post_stamp, &pmu->inbound_queueport_low);
		break;
		}
	}
}

static void arcmsr_hbaA_stop_bgrb(struct AdapterControlBlock *acb)
{
	struct MessageUnit_A __iomem *reg = acb->pmuA;
	acb->acb_flags &= ~ACB_F_MSG_START_BGRB;
	writel(ARCMSR_INBOUND_MESG0_STOP_BGRB, &reg->inbound_msgaddr0);
	if (!arcmsr_hbaA_wait_msgint_ready(acb)) {
		printk(KERN_NOTICE
			"arcmsr%d: wait 'stop adapter background rebuild' timeout\n"
			, acb->host->host_no);
	}
}

static void arcmsr_hbaB_stop_bgrb(struct AdapterControlBlock *acb)
{
	struct MessageUnit_B *reg = acb->pmuB;
	acb->acb_flags &= ~ACB_F_MSG_START_BGRB;
	writel(ARCMSR_MESSAGE_STOP_BGRB, reg->drv2iop_doorbell);

	if (!arcmsr_hbaB_wait_msgint_ready(acb)) {
		printk(KERN_NOTICE
			"arcmsr%d: wait 'stop adapter background rebuild' timeout\n"
			, acb->host->host_no);
	}
}

static void arcmsr_hbaC_stop_bgrb(struct AdapterControlBlock *pACB)
{
	struct MessageUnit_C __iomem *reg = pACB->pmuC;
	pACB->acb_flags &= ~ACB_F_MSG_START_BGRB;
	writel(ARCMSR_INBOUND_MESG0_STOP_BGRB, &reg->inbound_msgaddr0);
	writel(ARCMSR_HBCMU_DRV2IOP_MESSAGE_CMD_DONE, &reg->inbound_doorbell);
	if (!arcmsr_hbaC_wait_msgint_ready(pACB)) {
		printk(KERN_NOTICE
			"arcmsr%d: wait 'stop adapter background rebuild' timeout\n"
			, pACB->host->host_no);
	}
	return;
}

static void arcmsr_hbaD_stop_bgrb(struct AdapterControlBlock *pACB)
{
	struct MessageUnit_D *reg = pACB->pmuD;

	pACB->acb_flags &= ~ACB_F_MSG_START_BGRB;
	writel(ARCMSR_INBOUND_MESG0_STOP_BGRB, reg->inbound_msgaddr0);
	if (!arcmsr_hbaD_wait_msgint_ready(pACB))
		pr_notice("arcmsr%d: wait 'stop adapter background rebuild' "
			"timeout\n", pACB->host->host_no);
}

static void arcmsr_hbaE_stop_bgrb(struct AdapterControlBlock *pACB)
{
	struct MessageUnit_E __iomem *reg = pACB->pmuE;

	pACB->acb_flags &= ~ACB_F_MSG_START_BGRB;
	writel(ARCMSR_INBOUND_MESG0_STOP_BGRB, &reg->inbound_msgaddr0);
	pACB->out_doorbell ^= ARCMSR_HBEMU_DRV2IOP_MESSAGE_CMD_DONE;
	writel(pACB->out_doorbell, &reg->iobound_doorbell);
	if (!arcmsr_hbaE_wait_msgint_ready(pACB)) {
		pr_notice("arcmsr%d: wait 'stop adapter background rebuild' "
			"timeout\n", pACB->host->host_no);
	}
}

static void arcmsr_stop_adapter_bgrb(struct AdapterControlBlock *acb)
{
	switch (acb->adapter_type) {
	case ACB_ADAPTER_TYPE_A:
		arcmsr_hbaA_stop_bgrb(acb);
		break;
	case ACB_ADAPTER_TYPE_B:
		arcmsr_hbaB_stop_bgrb(acb);
		break;
	case ACB_ADAPTER_TYPE_C:
		arcmsr_hbaC_stop_bgrb(acb);
		break;
	case ACB_ADAPTER_TYPE_D:
		arcmsr_hbaD_stop_bgrb(acb);
		break;
	case ACB_ADAPTER_TYPE_E:
	case ACB_ADAPTER_TYPE_F:
		arcmsr_hbaE_stop_bgrb(acb);
		break;
	}
}

static void arcmsr_free_ccb_pool(struct AdapterControlBlock *acb)
{
	dma_free_coherent(&acb->pdev->dev, acb->uncache_size, acb->dma_coherent, acb->dma_coherent_handle);
}

static void arcmsr_iop_message_read(struct AdapterControlBlock *acb)
{
	switch (acb->adapter_type) {
	case ACB_ADAPTER_TYPE_A: {
		struct MessageUnit_A __iomem *reg = acb->pmuA;
		writel(ARCMSR_INBOUND_DRIVER_DATA_READ_OK, &reg->inbound_doorbell);
		}
		break;
	case ACB_ADAPTER_TYPE_B: {
		struct MessageUnit_B *reg = acb->pmuB;
		writel(ARCMSR_DRV2IOP_DATA_READ_OK, reg->drv2iop_doorbell);
		}
		break;
	case ACB_ADAPTER_TYPE_C: {
		struct MessageUnit_C __iomem *reg = acb->pmuC;

		writel(ARCMSR_HBCMU_DRV2IOP_DATA_READ_OK, &reg->inbound_doorbell);
		}
		break;
	case ACB_ADAPTER_TYPE_D: {
		struct MessageUnit_D *reg = acb->pmuD;
		writel(ARCMSR_ARC1214_DRV2IOP_DATA_OUT_READ,
			reg->inbound_doorbell);
		}
		break;
	case ACB_ADAPTER_TYPE_E:
	case ACB_ADAPTER_TYPE_F: {
		struct MessageUnit_E __iomem *reg = acb->pmuE;
		acb->out_doorbell ^= ARCMSR_HBEMU_DRV2IOP_DATA_READ_OK;
		writel(acb->out_doorbell, &reg->iobound_doorbell);
		}
		break;
	}
}

static void arcmsr_iop_message_wrote(struct AdapterControlBlock *acb)
{
	switch (acb->adapter_type) {
	case ACB_ADAPTER_TYPE_A: {
		struct MessageUnit_A __iomem *reg = acb->pmuA;
		/*
		** push inbound doorbell tell iop, driver data write ok
		** and wait reply on next hwinterrupt for next Qbuffer post
		*/
		writel(ARCMSR_INBOUND_DRIVER_DATA_WRITE_OK, &reg->inbound_doorbell);
		}
		break;

	case ACB_ADAPTER_TYPE_B: {
		struct MessageUnit_B *reg = acb->pmuB;
		/*
		** push inbound doorbell tell iop, driver data write ok
		** and wait reply on next hwinterrupt for next Qbuffer post
		*/
		writel(ARCMSR_DRV2IOP_DATA_WRITE_OK, reg->drv2iop_doorbell);
		}
		break;
	case ACB_ADAPTER_TYPE_C: {
		struct MessageUnit_C __iomem *reg = acb->pmuC;
		/*
		** push inbound doorbell tell iop, driver data write ok
		** and wait reply on next hwinterrupt for next Qbuffer post
		*/
		writel(ARCMSR_HBCMU_DRV2IOP_DATA_WRITE_OK, &reg->inbound_doorbell);
		}
		break;
	case ACB_ADAPTER_TYPE_D: {
		struct MessageUnit_D *reg = acb->pmuD;
		writel(ARCMSR_ARC1214_DRV2IOP_DATA_IN_READY,
			reg->inbound_doorbell);
		}
		break;
	case ACB_ADAPTER_TYPE_E:
	case ACB_ADAPTER_TYPE_F: {
		struct MessageUnit_E __iomem *reg = acb->pmuE;
		acb->out_doorbell ^= ARCMSR_HBEMU_DRV2IOP_DATA_WRITE_OK;
		writel(acb->out_doorbell, &reg->iobound_doorbell);
		}
		break;
	}
}

struct QBUFFER __iomem *arcmsr_get_iop_rqbuffer(struct AdapterControlBlock *acb)
{
	struct QBUFFER __iomem *qbuffer = NULL;
	switch (acb->adapter_type) {

	case ACB_ADAPTER_TYPE_A: {
		struct MessageUnit_A __iomem *reg = acb->pmuA;
		qbuffer = (struct QBUFFER __iomem *)&reg->message_rbuffer;
		}
		break;
	case ACB_ADAPTER_TYPE_B: {
		struct MessageUnit_B *reg = acb->pmuB;
		qbuffer = (struct QBUFFER __iomem *)reg->message_rbuffer;
		}
		break;
	case ACB_ADAPTER_TYPE_C: {
		struct MessageUnit_C __iomem *phbcmu = acb->pmuC;
		qbuffer = (struct QBUFFER __iomem *)&phbcmu->message_rbuffer;
		}
		break;
	case ACB_ADAPTER_TYPE_D: {
		struct MessageUnit_D *reg = acb->pmuD;
		qbuffer = (struct QBUFFER __iomem *)reg->message_rbuffer;
		}
		break;
	case ACB_ADAPTER_TYPE_E: {
		struct MessageUnit_E __iomem *reg = acb->pmuE;
		qbuffer = (struct QBUFFER __iomem *)&reg->message_rbuffer;
		}
		break;
	case ACB_ADAPTER_TYPE_F: {
		qbuffer = (struct QBUFFER __iomem *)acb->message_rbuffer;
		}
		break;
	}
	return qbuffer;
}

static struct QBUFFER __iomem *arcmsr_get_iop_wqbuffer(struct AdapterControlBlock *acb)
{
	struct QBUFFER __iomem *pqbuffer = NULL;
	switch (acb->adapter_type) {

	case ACB_ADAPTER_TYPE_A: {
		struct MessageUnit_A __iomem *reg = acb->pmuA;
		pqbuffer = (struct QBUFFER __iomem *) &reg->message_wbuffer;
		}
		break;
	case ACB_ADAPTER_TYPE_B: {
		struct MessageUnit_B  *reg = acb->pmuB;
		pqbuffer = (struct QBUFFER __iomem *)reg->message_wbuffer;
		}
		break;
	case ACB_ADAPTER_TYPE_C: {
		struct MessageUnit_C __iomem *reg = acb->pmuC;
		pqbuffer = (struct QBUFFER __iomem *)&reg->message_wbuffer;
		}
		break;
	case ACB_ADAPTER_TYPE_D: {
		struct MessageUnit_D *reg = acb->pmuD;
		pqbuffer = (struct QBUFFER __iomem *)reg->message_wbuffer;
		}
		break;
	case ACB_ADAPTER_TYPE_E: {
		struct MessageUnit_E __iomem *reg = acb->pmuE;
		pqbuffer = (struct QBUFFER __iomem *)&reg->message_wbuffer;
		}
		break;
	case ACB_ADAPTER_TYPE_F:
		pqbuffer = (struct QBUFFER __iomem *)acb->message_wbuffer;
		break;
	}
	return pqbuffer;
}

static uint32_t
arcmsr_Read_iop_rqbuffer_in_DWORD(struct AdapterControlBlock *acb,
		struct QBUFFER __iomem *prbuffer)
{
	uint8_t *pQbuffer;
	uint8_t *buf1 = NULL;
	uint32_t __iomem *iop_data;
	uint32_t iop_len, data_len, *buf2 = NULL;

	iop_data = (uint32_t __iomem *)prbuffer->data;
	iop_len = readl(&prbuffer->data_len);
	if (iop_len > 0) {
		buf1 = kmalloc(128, GFP_ATOMIC);
		buf2 = (uint32_t *)buf1;
		if (buf1 == NULL)
			return 0;
		data_len = iop_len;
		while (data_len >= 4) {
			*buf2++ = readl(iop_data);
			iop_data++;
			data_len -= 4;
		}
		if (data_len)
			*buf2 = readl(iop_data);
		buf2 = (uint32_t *)buf1;
	}
	while (iop_len > 0) {
		pQbuffer = &acb->rqbuffer[acb->rqbuf_putIndex];
		*pQbuffer = *buf1;
		acb->rqbuf_putIndex++;
		/* if last, index number set it to 0 */
		acb->rqbuf_putIndex %= ARCMSR_MAX_QBUFFER;
		buf1++;
		iop_len--;
	}
	kfree(buf2);
	/* let IOP know data has been read */
	arcmsr_iop_message_read(acb);
	return 1;
}

uint32_t
arcmsr_Read_iop_rqbuffer_data(struct AdapterControlBlock *acb,
	struct QBUFFER __iomem *prbuffer) {

	uint8_t *pQbuffer;
	uint8_t __iomem *iop_data;
	uint32_t iop_len;

	if (acb->adapter_type > ACB_ADAPTER_TYPE_B)
		return arcmsr_Read_iop_rqbuffer_in_DWORD(acb, prbuffer);
	iop_data = (uint8_t __iomem *)prbuffer->data;
	iop_len = readl(&prbuffer->data_len);
	while (iop_len > 0) {
		pQbuffer = &acb->rqbuffer[acb->rqbuf_putIndex];
		*pQbuffer = readb(iop_data);
		acb->rqbuf_putIndex++;
		acb->rqbuf_putIndex %= ARCMSR_MAX_QBUFFER;
		iop_data++;
		iop_len--;
	}
	arcmsr_iop_message_read(acb);
	return 1;
}

static void arcmsr_iop2drv_data_wrote_handle(struct AdapterControlBlock *acb)
{
	unsigned long flags;
	struct QBUFFER __iomem  *prbuffer;
	int32_t buf_empty_len;

	spin_lock_irqsave(&acb->rqbuffer_lock, flags);
	prbuffer = arcmsr_get_iop_rqbuffer(acb);
	buf_empty_len = (acb->rqbuf_putIndex - acb->rqbuf_getIndex - 1) &
		(ARCMSR_MAX_QBUFFER - 1);
	if (buf_empty_len >= readl(&prbuffer->data_len)) {
		if (arcmsr_Read_iop_rqbuffer_data(acb, prbuffer) == 0)
			acb->acb_flags |= ACB_F_IOPDATA_OVERFLOW;
	} else
		acb->acb_flags |= ACB_F_IOPDATA_OVERFLOW;
	spin_unlock_irqrestore(&acb->rqbuffer_lock, flags);
}

static void arcmsr_write_ioctldata2iop_in_DWORD(struct AdapterControlBlock *acb)
{
	uint8_t *pQbuffer;
	struct QBUFFER __iomem *pwbuffer;
	uint8_t *buf1 = NULL;
	uint32_t __iomem *iop_data;
	uint32_t allxfer_len = 0, data_len, *buf2 = NULL, data;

	if (acb->acb_flags & ACB_F_MESSAGE_WQBUFFER_READED) {
		buf1 = kmalloc(128, GFP_ATOMIC);
		buf2 = (uint32_t *)buf1;
		if (buf1 == NULL)
			return;

		acb->acb_flags &= (~ACB_F_MESSAGE_WQBUFFER_READED);
		pwbuffer = arcmsr_get_iop_wqbuffer(acb);
		iop_data = (uint32_t __iomem *)pwbuffer->data;
		while ((acb->wqbuf_getIndex != acb->wqbuf_putIndex)
			&& (allxfer_len < 124)) {
			pQbuffer = &acb->wqbuffer[acb->wqbuf_getIndex];
			*buf1 = *pQbuffer;
			acb->wqbuf_getIndex++;
			acb->wqbuf_getIndex %= ARCMSR_MAX_QBUFFER;
			buf1++;
			allxfer_len++;
		}
		data_len = allxfer_len;
		buf1 = (uint8_t *)buf2;
		while (data_len >= 4) {
			data = *buf2++;
			writel(data, iop_data);
			iop_data++;
			data_len -= 4;
		}
		if (data_len) {
			data = *buf2;
			writel(data, iop_data);
		}
		writel(allxfer_len, &pwbuffer->data_len);
		kfree(buf1);
		arcmsr_iop_message_wrote(acb);
	}
}

void
arcmsr_write_ioctldata2iop(struct AdapterControlBlock *acb)
{
	uint8_t *pQbuffer;
	struct QBUFFER __iomem *pwbuffer;
	uint8_t __iomem *iop_data;
	int32_t allxfer_len = 0;

	if (acb->adapter_type > ACB_ADAPTER_TYPE_B) {
		arcmsr_write_ioctldata2iop_in_DWORD(acb);
		return;
	}
	if (acb->acb_flags & ACB_F_MESSAGE_WQBUFFER_READED) {
		acb->acb_flags &= (~ACB_F_MESSAGE_WQBUFFER_READED);
		pwbuffer = arcmsr_get_iop_wqbuffer(acb);
		iop_data = (uint8_t __iomem *)pwbuffer->data;
		while ((acb->wqbuf_getIndex != acb->wqbuf_putIndex)
			&& (allxfer_len < 124)) {
			pQbuffer = &acb->wqbuffer[acb->wqbuf_getIndex];
			writeb(*pQbuffer, iop_data);
			acb->wqbuf_getIndex++;
			acb->wqbuf_getIndex %= ARCMSR_MAX_QBUFFER;
			iop_data++;
			allxfer_len++;
		}
		writel(allxfer_len, &pwbuffer->data_len);
		arcmsr_iop_message_wrote(acb);
	}
}

static void arcmsr_iop2drv_data_read_handle(struct AdapterControlBlock *acb)
{
	unsigned long flags;

	spin_lock_irqsave(&acb->wqbuffer_lock, flags);
	acb->acb_flags |= ACB_F_MESSAGE_WQBUFFER_READED;
	if (acb->wqbuf_getIndex != acb->wqbuf_putIndex)
		arcmsr_write_ioctldata2iop(acb);
	if (acb->wqbuf_getIndex == acb->wqbuf_putIndex)
		acb->acb_flags |= ACB_F_MESSAGE_WQBUFFER_CLEARED;
	spin_unlock_irqrestore(&acb->wqbuffer_lock, flags);
}

static void arcmsr_hbaA_doorbell_isr(struct AdapterControlBlock *acb)
{
	uint32_t outbound_doorbell;
	struct MessageUnit_A __iomem *reg = acb->pmuA;
	outbound_doorbell = readl(&reg->outbound_doorbell);
	do {
		writel(outbound_doorbell, &reg->outbound_doorbell);
		if (outbound_doorbell & ARCMSR_OUTBOUND_IOP331_DATA_WRITE_OK)
			arcmsr_iop2drv_data_wrote_handle(acb);
		if (outbound_doorbell & ARCMSR_OUTBOUND_IOP331_DATA_READ_OK)
			arcmsr_iop2drv_data_read_handle(acb);
		outbound_doorbell = readl(&reg->outbound_doorbell);
	} while (outbound_doorbell & (ARCMSR_OUTBOUND_IOP331_DATA_WRITE_OK
		| ARCMSR_OUTBOUND_IOP331_DATA_READ_OK));
}
static void arcmsr_hbaC_doorbell_isr(struct AdapterControlBlock *pACB)
{
	uint32_t outbound_doorbell;
	struct MessageUnit_C __iomem *reg = pACB->pmuC;
	/*
	*******************************************************************
	**  Maybe here we need to check wrqbuffer_lock is lock or not
	**  DOORBELL: din! don!
	**  check if there are any mail need to pack from firmware
	*******************************************************************
	*/
	outbound_doorbell = readl(&reg->outbound_doorbell);
	do {
		writel(outbound_doorbell, &reg->outbound_doorbell_clear);
		readl(&reg->outbound_doorbell_clear);
		if (outbound_doorbell & ARCMSR_HBCMU_IOP2DRV_DATA_WRITE_OK)
			arcmsr_iop2drv_data_wrote_handle(pACB);
		if (outbound_doorbell & ARCMSR_HBCMU_IOP2DRV_DATA_READ_OK)
			arcmsr_iop2drv_data_read_handle(pACB);
		if (outbound_doorbell & ARCMSR_HBCMU_IOP2DRV_MESSAGE_CMD_DONE)
			arcmsr_hbaC_message_isr(pACB);
		outbound_doorbell = readl(&reg->outbound_doorbell);
	} while (outbound_doorbell & (ARCMSR_HBCMU_IOP2DRV_DATA_WRITE_OK
		| ARCMSR_HBCMU_IOP2DRV_DATA_READ_OK
		| ARCMSR_HBCMU_IOP2DRV_MESSAGE_CMD_DONE));
}

static void arcmsr_hbaD_doorbell_isr(struct AdapterControlBlock *pACB)
{
	uint32_t outbound_doorbell;
	struct MessageUnit_D  *pmu = pACB->pmuD;

	outbound_doorbell = readl(pmu->outbound_doorbell);
	do {
		writel(outbound_doorbell, pmu->outbound_doorbell);
		if (outbound_doorbell & ARCMSR_ARC1214_IOP2DRV_MESSAGE_CMD_DONE)
			arcmsr_hbaD_message_isr(pACB);
		if (outbound_doorbell & ARCMSR_ARC1214_IOP2DRV_DATA_WRITE_OK)
			arcmsr_iop2drv_data_wrote_handle(pACB);
		if (outbound_doorbell & ARCMSR_ARC1214_IOP2DRV_DATA_READ_OK)
			arcmsr_iop2drv_data_read_handle(pACB);
		outbound_doorbell = readl(pmu->outbound_doorbell);
	} while (outbound_doorbell & (ARCMSR_ARC1214_IOP2DRV_DATA_WRITE_OK
		| ARCMSR_ARC1214_IOP2DRV_DATA_READ_OK
		| ARCMSR_ARC1214_IOP2DRV_MESSAGE_CMD_DONE));
}

static void arcmsr_hbaE_doorbell_isr(struct AdapterControlBlock *pACB)
{
	uint32_t outbound_doorbell, in_doorbell, tmp, i;
	struct MessageUnit_E __iomem *reg = pACB->pmuE;

	if (pACB->adapter_type == ACB_ADAPTER_TYPE_F) {
		for (i = 0; i < 5; i++) {
			in_doorbell = readl(&reg->iobound_doorbell);
			if (in_doorbell != 0)
				break;
		}
	} else
		in_doorbell = readl(&reg->iobound_doorbell);
	outbound_doorbell = in_doorbell ^ pACB->in_doorbell;
	do {
		writel(0, &reg->host_int_status); /* clear interrupt */
		if (outbound_doorbell & ARCMSR_HBEMU_IOP2DRV_DATA_WRITE_OK) {
			arcmsr_iop2drv_data_wrote_handle(pACB);
		}
		if (outbound_doorbell & ARCMSR_HBEMU_IOP2DRV_DATA_READ_OK) {
			arcmsr_iop2drv_data_read_handle(pACB);
		}
		if (outbound_doorbell & ARCMSR_HBEMU_IOP2DRV_MESSAGE_CMD_DONE) {
			arcmsr_hbaE_message_isr(pACB);
		}
		tmp = in_doorbell;
		in_doorbell = readl(&reg->iobound_doorbell);
		outbound_doorbell = tmp ^ in_doorbell;
	} while (outbound_doorbell & (ARCMSR_HBEMU_IOP2DRV_DATA_WRITE_OK
		| ARCMSR_HBEMU_IOP2DRV_DATA_READ_OK
		| ARCMSR_HBEMU_IOP2DRV_MESSAGE_CMD_DONE));
	pACB->in_doorbell = in_doorbell;
}

static void arcmsr_hbaA_postqueue_isr(struct AdapterControlBlock *acb)
{
	uint32_t flag_ccb;
	struct MessageUnit_A __iomem *reg = acb->pmuA;
	struct ARCMSR_CDB *pARCMSR_CDB;
	struct CommandControlBlock *pCCB;
	bool error;
	unsigned long cdb_phy_addr;

	while ((flag_ccb = readl(&reg->outbound_queueport)) != 0xFFFFFFFF) {
		cdb_phy_addr = (flag_ccb << 5) & 0xffffffff;
		if (acb->cdb_phyadd_hipart)
			cdb_phy_addr = cdb_phy_addr | acb->cdb_phyadd_hipart;
		pARCMSR_CDB = (struct ARCMSR_CDB *)(acb->vir2phy_offset + cdb_phy_addr);
		pCCB = container_of(pARCMSR_CDB, struct CommandControlBlock, arcmsr_cdb);
		error = (flag_ccb & ARCMSR_CCBREPLY_FLAG_ERROR_MODE0) ? true : false;
		arcmsr_drain_donequeue(acb, pCCB, error);
	}
}
static void arcmsr_hbaB_postqueue_isr(struct AdapterControlBlock *acb)
{
	uint32_t index;
	uint32_t flag_ccb;
	struct MessageUnit_B *reg = acb->pmuB;
	struct ARCMSR_CDB *pARCMSR_CDB;
	struct CommandControlBlock *pCCB;
	bool error;
	unsigned long cdb_phy_addr;

	index = reg->doneq_index;
	while ((flag_ccb = reg->done_qbuffer[index]) != 0) {
		cdb_phy_addr = (flag_ccb << 5) & 0xffffffff;
		if (acb->cdb_phyadd_hipart)
			cdb_phy_addr = cdb_phy_addr | acb->cdb_phyadd_hipart;
		pARCMSR_CDB = (struct ARCMSR_CDB *)(acb->vir2phy_offset + cdb_phy_addr);
		pCCB = container_of(pARCMSR_CDB, struct CommandControlBlock, arcmsr_cdb);
		error = (flag_ccb & ARCMSR_CCBREPLY_FLAG_ERROR_MODE0) ? true : false;
		arcmsr_drain_donequeue(acb, pCCB, error);
		reg->done_qbuffer[index] = 0;
		index++;
		index %= ARCMSR_MAX_HBB_POSTQUEUE;
		reg->doneq_index = index;
	}
}

static void arcmsr_hbaC_postqueue_isr(struct AdapterControlBlock *acb)
{
	struct MessageUnit_C __iomem *phbcmu;
	struct ARCMSR_CDB *arcmsr_cdb;
	struct CommandControlBlock *ccb;
	uint32_t flag_ccb, throttling = 0;
	unsigned long ccb_cdb_phy;
	int error;

	phbcmu = acb->pmuC;
	/* areca cdb command done */
	/* Use correct offset and size for syncing */

	while ((flag_ccb = readl(&phbcmu->outbound_queueport_low)) !=
			0xFFFFFFFF) {
		ccb_cdb_phy = (flag_ccb & 0xFFFFFFF0);
		if (acb->cdb_phyadd_hipart)
			ccb_cdb_phy = ccb_cdb_phy | acb->cdb_phyadd_hipart;
		arcmsr_cdb = (struct ARCMSR_CDB *)(acb->vir2phy_offset
			+ ccb_cdb_phy);
		ccb = container_of(arcmsr_cdb, struct CommandControlBlock,
			arcmsr_cdb);
		error = (flag_ccb & ARCMSR_CCBREPLY_FLAG_ERROR_MODE1)
			? true : false;
		/* check if command done with no error */
		arcmsr_drain_donequeue(acb, ccb, error);
		throttling++;
		if (throttling == ARCMSR_HBC_ISR_THROTTLING_LEVEL) {
			writel(ARCMSR_HBCMU_DRV2IOP_POSTQUEUE_THROTTLING,
				&phbcmu->inbound_doorbell);
			throttling = 0;
		}
	}
}

static void arcmsr_hbaD_postqueue_isr(struct AdapterControlBlock *acb)
{
	u32 outbound_write_pointer, doneq_index, index_stripped, toggle;
	uint32_t addressLow;
	int error;
	struct MessageUnit_D  *pmu;
	struct ARCMSR_CDB *arcmsr_cdb;
	struct CommandControlBlock *ccb;
	unsigned long flags, ccb_cdb_phy;

	spin_lock_irqsave(&acb->doneq_lock, flags);
	pmu = acb->pmuD;
	outbound_write_pointer = pmu->done_qbuffer[0].addressLow + 1;
	doneq_index = pmu->doneq_index;
	if ((doneq_index & 0xFFF) != (outbound_write_pointer & 0xFFF)) {
		do {
			toggle = doneq_index & 0x4000;
			index_stripped = (doneq_index & 0xFFF) + 1;
			index_stripped %= ARCMSR_MAX_ARC1214_DONEQUEUE;
			pmu->doneq_index = index_stripped ? (index_stripped | toggle) :
				((toggle ^ 0x4000) + 1);
			doneq_index = pmu->doneq_index;
			addressLow = pmu->done_qbuffer[doneq_index &
				0xFFF].addressLow;
			ccb_cdb_phy = (addressLow & 0xFFFFFFF0);
			if (acb->cdb_phyadd_hipart)
				ccb_cdb_phy = ccb_cdb_phy | acb->cdb_phyadd_hipart;
			arcmsr_cdb = (struct ARCMSR_CDB *)(acb->vir2phy_offset
				+ ccb_cdb_phy);
			ccb = container_of(arcmsr_cdb,
				struct CommandControlBlock, arcmsr_cdb);
			error = (addressLow & ARCMSR_CCBREPLY_FLAG_ERROR_MODE1)
				? true : false;
			arcmsr_drain_donequeue(acb, ccb, error);
			writel(doneq_index, pmu->outboundlist_read_pointer);
		} while ((doneq_index & 0xFFF) !=
			(outbound_write_pointer & 0xFFF));
	}
	writel(ARCMSR_ARC1214_OUTBOUND_LIST_INTERRUPT_CLEAR,
		pmu->outboundlist_interrupt_cause);
	readl(pmu->outboundlist_interrupt_cause);
	spin_unlock_irqrestore(&acb->doneq_lock, flags);
}

static void arcmsr_hbaE_postqueue_isr(struct AdapterControlBlock *acb)
{
	uint32_t doneq_index;
	uint16_t cmdSMID;
	int error;
	struct MessageUnit_E __iomem *pmu;
	struct CommandControlBlock *ccb;
	unsigned long flags;

	spin_lock_irqsave(&acb->doneq_lock, flags);
	doneq_index = acb->doneq_index;
	pmu = acb->pmuE;
	while ((readl(&pmu->reply_post_producer_index) & 0xFFFF) != doneq_index) {
		cmdSMID = acb->pCompletionQ[doneq_index].cmdSMID;
		ccb = acb->pccb_pool[cmdSMID];
		error = (acb->pCompletionQ[doneq_index].cmdFlag
			& ARCMSR_CCBREPLY_FLAG_ERROR_MODE1) ? true : false;
		arcmsr_drain_donequeue(acb, ccb, error);
		doneq_index++;
		if (doneq_index >= acb->completionQ_entry)
			doneq_index = 0;
	}
	acb->doneq_index = doneq_index;
	writel(doneq_index, &pmu->reply_post_consumer_index);
	spin_unlock_irqrestore(&acb->doneq_lock, flags);
}

static void arcmsr_hbaF_postqueue_isr(struct AdapterControlBlock *acb)
{
	uint32_t doneq_index;
	uint16_t cmdSMID;
	int error;
	struct MessageUnit_F __iomem *phbcmu;
	struct CommandControlBlock *ccb;
	unsigned long flags;

	spin_lock_irqsave(&acb->doneq_lock, flags);
	doneq_index = acb->doneq_index;
	phbcmu = acb->pmuF;
	while (1) {
		cmdSMID = acb->pCompletionQ[doneq_index].cmdSMID;
		if (cmdSMID == 0xffff)
			break;
		ccb = acb->pccb_pool[cmdSMID];
		error = (acb->pCompletionQ[doneq_index].cmdFlag &
			ARCMSR_CCBREPLY_FLAG_ERROR_MODE1) ? true : false;
		arcmsr_drain_donequeue(acb, ccb, error);
		acb->pCompletionQ[doneq_index].cmdSMID = 0xffff;
		doneq_index++;
		if (doneq_index >= acb->completionQ_entry)
			doneq_index = 0;
	}
	acb->doneq_index = doneq_index;
	writel(doneq_index, &phbcmu->reply_post_consumer_index);
	spin_unlock_irqrestore(&acb->doneq_lock, flags);
}

/*
**********************************************************************************
** Handle a message interrupt
**
** The only message interrupt we expect is in response to a query for the current adapter config.  
** We want this in order to compare the drivemap so that we can detect newly-attached drives.
**********************************************************************************
*/
static void arcmsr_hbaA_message_isr(struct AdapterControlBlock *acb)
{
	struct MessageUnit_A __iomem *reg  = acb->pmuA;
	/*clear interrupt and message state*/
	writel(ARCMSR_MU_OUTBOUND_MESSAGE0_INT, &reg->outbound_intstatus);
	if (acb->acb_flags & ACB_F_MSG_GET_CONFIG)
		schedule_work(&acb->arcmsr_do_message_isr_bh);
}
static void arcmsr_hbaB_message_isr(struct AdapterControlBlock *acb)
{
	struct MessageUnit_B *reg  = acb->pmuB;

	/*clear interrupt and message state*/
	writel(ARCMSR_MESSAGE_INT_CLEAR_PATTERN, reg->iop2drv_doorbell);
	if (acb->acb_flags & ACB_F_MSG_GET_CONFIG)
		schedule_work(&acb->arcmsr_do_message_isr_bh);
}
/*
**********************************************************************************
** Handle a message interrupt
**
** The only message interrupt we expect is in response to a query for the
** current adapter config.
** We want this in order to compare the drivemap so that we can detect newly-attached drives.
**********************************************************************************
*/
static void arcmsr_hbaC_message_isr(struct AdapterControlBlock *acb)
{
	struct MessageUnit_C __iomem *reg  = acb->pmuC;
	/*clear interrupt and message state*/
	writel(ARCMSR_HBCMU_IOP2DRV_MESSAGE_CMD_DONE_DOORBELL_CLEAR, &reg->outbound_doorbell_clear);
	if (acb->acb_flags & ACB_F_MSG_GET_CONFIG)
		schedule_work(&acb->arcmsr_do_message_isr_bh);
}

static void arcmsr_hbaD_message_isr(struct AdapterControlBlock *acb)
{
	struct MessageUnit_D *reg  = acb->pmuD;

	writel(ARCMSR_ARC1214_IOP2DRV_MESSAGE_CMD_DONE, reg->outbound_doorbell);
	readl(reg->outbound_doorbell);
	if (acb->acb_flags & ACB_F_MSG_GET_CONFIG)
		schedule_work(&acb->arcmsr_do_message_isr_bh);
}

static void arcmsr_hbaE_message_isr(struct AdapterControlBlock *acb)
{
	struct MessageUnit_E __iomem *reg  = acb->pmuE;

	writel(0, &reg->host_int_status);
	if (acb->acb_flags & ACB_F_MSG_GET_CONFIG)
		schedule_work(&acb->arcmsr_do_message_isr_bh);
}

static int arcmsr_hbaA_handle_isr(struct AdapterControlBlock *acb)
{
	uint32_t outbound_intstatus;
	struct MessageUnit_A __iomem *reg = acb->pmuA;
	outbound_intstatus = readl(&reg->outbound_intstatus) &
		acb->outbound_int_enable;
	if (!(outbound_intstatus & ARCMSR_MU_OUTBOUND_HANDLE_INT))
		return IRQ_NONE;
	do {
		writel(outbound_intstatus, &reg->outbound_intstatus);
		if (outbound_intstatus & ARCMSR_MU_OUTBOUND_DOORBELL_INT)
			arcmsr_hbaA_doorbell_isr(acb);
		if (outbound_intstatus & ARCMSR_MU_OUTBOUND_POSTQUEUE_INT)
			arcmsr_hbaA_postqueue_isr(acb);
		if (outbound_intstatus & ARCMSR_MU_OUTBOUND_MESSAGE0_INT)
			arcmsr_hbaA_message_isr(acb);
		outbound_intstatus = readl(&reg->outbound_intstatus) &
			acb->outbound_int_enable;
	} while (outbound_intstatus & (ARCMSR_MU_OUTBOUND_DOORBELL_INT
		| ARCMSR_MU_OUTBOUND_POSTQUEUE_INT
		| ARCMSR_MU_OUTBOUND_MESSAGE0_INT));
	return IRQ_HANDLED;
}

static int arcmsr_hbaB_handle_isr(struct AdapterControlBlock *acb)
{
	uint32_t outbound_doorbell;
	struct MessageUnit_B *reg = acb->pmuB;
	outbound_doorbell = readl(reg->iop2drv_doorbell) &
				acb->outbound_int_enable;
	if (!outbound_doorbell)
		return IRQ_NONE;
	do {
		writel(~outbound_doorbell, reg->iop2drv_doorbell);
		writel(ARCMSR_DRV2IOP_END_OF_INTERRUPT, reg->drv2iop_doorbell);
		if (outbound_doorbell & ARCMSR_IOP2DRV_DATA_WRITE_OK)
			arcmsr_iop2drv_data_wrote_handle(acb);
		if (outbound_doorbell & ARCMSR_IOP2DRV_DATA_READ_OK)
			arcmsr_iop2drv_data_read_handle(acb);
		if (outbound_doorbell & ARCMSR_IOP2DRV_CDB_DONE)
			arcmsr_hbaB_postqueue_isr(acb);
		if (outbound_doorbell & ARCMSR_IOP2DRV_MESSAGE_CMD_DONE)
			arcmsr_hbaB_message_isr(acb);
		outbound_doorbell = readl(reg->iop2drv_doorbell) &
			acb->outbound_int_enable;
	} while (outbound_doorbell & (ARCMSR_IOP2DRV_DATA_WRITE_OK
		| ARCMSR_IOP2DRV_DATA_READ_OK
		| ARCMSR_IOP2DRV_CDB_DONE
		| ARCMSR_IOP2DRV_MESSAGE_CMD_DONE));
	return IRQ_HANDLED;
}

static int arcmsr_hbaC_handle_isr(struct AdapterControlBlock *pACB)
{
	uint32_t host_interrupt_status;
	struct MessageUnit_C __iomem *phbcmu = pACB->pmuC;
	/*
	*********************************************
	**   check outbound intstatus
	*********************************************
	*/
	host_interrupt_status = readl(&phbcmu->host_int_status) &
		(ARCMSR_HBCMU_OUTBOUND_POSTQUEUE_ISR |
		ARCMSR_HBCMU_OUTBOUND_DOORBELL_ISR);
	if (!host_interrupt_status)
		return IRQ_NONE;
	do {
		if (host_interrupt_status & ARCMSR_HBCMU_OUTBOUND_DOORBELL_ISR)
			arcmsr_hbaC_doorbell_isr(pACB);
		/* MU post queue interrupts*/
		if (host_interrupt_status & ARCMSR_HBCMU_OUTBOUND_POSTQUEUE_ISR)
			arcmsr_hbaC_postqueue_isr(pACB);
		host_interrupt_status = readl(&phbcmu->host_int_status);
	} while (host_interrupt_status & (ARCMSR_HBCMU_OUTBOUND_POSTQUEUE_ISR |
		ARCMSR_HBCMU_OUTBOUND_DOORBELL_ISR));
	return IRQ_HANDLED;
}

static irqreturn_t arcmsr_hbaD_handle_isr(struct AdapterControlBlock *pACB)
{
	u32 host_interrupt_status;
	struct MessageUnit_D  *pmu = pACB->pmuD;

	host_interrupt_status = readl(pmu->host_int_status) &
		(ARCMSR_ARC1214_OUTBOUND_POSTQUEUE_ISR |
		ARCMSR_ARC1214_OUTBOUND_DOORBELL_ISR);
	if (!host_interrupt_status)
		return IRQ_NONE;
	do {
		/* MU post queue interrupts*/
		if (host_interrupt_status &
			ARCMSR_ARC1214_OUTBOUND_POSTQUEUE_ISR)
			arcmsr_hbaD_postqueue_isr(pACB);
		if (host_interrupt_status &
			ARCMSR_ARC1214_OUTBOUND_DOORBELL_ISR)
			arcmsr_hbaD_doorbell_isr(pACB);
		host_interrupt_status = readl(pmu->host_int_status);
	} while (host_interrupt_status &
		(ARCMSR_ARC1214_OUTBOUND_POSTQUEUE_ISR |
		ARCMSR_ARC1214_OUTBOUND_DOORBELL_ISR));
	return IRQ_HANDLED;
}

static irqreturn_t arcmsr_hbaE_handle_isr(struct AdapterControlBlock *pACB)
{
	uint32_t host_interrupt_status;
	struct MessageUnit_E __iomem *pmu = pACB->pmuE;

	host_interrupt_status = readl(&pmu->host_int_status) &
		(ARCMSR_HBEMU_OUTBOUND_POSTQUEUE_ISR |
		ARCMSR_HBEMU_OUTBOUND_DOORBELL_ISR);
	if (!host_interrupt_status)
		return IRQ_NONE;
	do {
		/* MU ioctl transfer doorbell interrupts*/
		if (host_interrupt_status & ARCMSR_HBEMU_OUTBOUND_DOORBELL_ISR) {
			arcmsr_hbaE_doorbell_isr(pACB);
		}
		/* MU post queue interrupts*/
		if (host_interrupt_status & ARCMSR_HBEMU_OUTBOUND_POSTQUEUE_ISR) {
			arcmsr_hbaE_postqueue_isr(pACB);
		}
		host_interrupt_status = readl(&pmu->host_int_status);
	} while (host_interrupt_status & (ARCMSR_HBEMU_OUTBOUND_POSTQUEUE_ISR |
		ARCMSR_HBEMU_OUTBOUND_DOORBELL_ISR));
	return IRQ_HANDLED;
}

static irqreturn_t arcmsr_hbaF_handle_isr(struct AdapterControlBlock *pACB)
{
	uint32_t host_interrupt_status;
	struct MessageUnit_F __iomem *phbcmu = pACB->pmuF;

	host_interrupt_status = readl(&phbcmu->host_int_status) &
		(ARCMSR_HBEMU_OUTBOUND_POSTQUEUE_ISR |
		ARCMSR_HBEMU_OUTBOUND_DOORBELL_ISR);
	if (!host_interrupt_status)
		return IRQ_NONE;
	do {
		/* MU post queue interrupts*/
		if (host_interrupt_status & ARCMSR_HBEMU_OUTBOUND_POSTQUEUE_ISR)
			arcmsr_hbaF_postqueue_isr(pACB);

		/* MU ioctl transfer doorbell interrupts*/
		if (host_interrupt_status & ARCMSR_HBEMU_OUTBOUND_DOORBELL_ISR)
			arcmsr_hbaE_doorbell_isr(pACB);

		host_interrupt_status = readl(&phbcmu->host_int_status);
	} while (host_interrupt_status & (ARCMSR_HBEMU_OUTBOUND_POSTQUEUE_ISR |
		ARCMSR_HBEMU_OUTBOUND_DOORBELL_ISR));
	return IRQ_HANDLED;
}

static irqreturn_t arcmsr_interrupt(struct AdapterControlBlock *acb)
{
	switch (acb->adapter_type) {
	case ACB_ADAPTER_TYPE_A:
		return arcmsr_hbaA_handle_isr(acb);
	case ACB_ADAPTER_TYPE_B:
		return arcmsr_hbaB_handle_isr(acb);
	case ACB_ADAPTER_TYPE_C:
		return arcmsr_hbaC_handle_isr(acb);
	case ACB_ADAPTER_TYPE_D:
		return arcmsr_hbaD_handle_isr(acb);
	case ACB_ADAPTER_TYPE_E:
		return arcmsr_hbaE_handle_isr(acb);
	case ACB_ADAPTER_TYPE_F:
		return arcmsr_hbaF_handle_isr(acb);
	default:
		return IRQ_NONE;
	}
}

static void arcmsr_iop_parking(struct AdapterControlBlock *acb)
{
	if (acb) {
		/* stop adapter background rebuild */
		if (acb->acb_flags & ACB_F_MSG_START_BGRB) {
			uint32_t intmask_org;
			acb->acb_flags &= ~ACB_F_MSG_START_BGRB;
			intmask_org = arcmsr_disable_outbound_ints(acb);
			arcmsr_stop_adapter_bgrb(acb);
			arcmsr_flush_adapter_cache(acb);
			arcmsr_enable_outbound_ints(acb, intmask_org);
		}
	}
}


void arcmsr_clear_iop2drv_rqueue_buffer(struct AdapterControlBlock *acb)
{
	uint32_t	i;

	if (acb->acb_flags & ACB_F_IOPDATA_OVERFLOW) {
		for (i = 0; i < 15; i++) {
			if (acb->acb_flags & ACB_F_IOPDATA_OVERFLOW) {
				acb->acb_flags &= ~ACB_F_IOPDATA_OVERFLOW;
				acb->rqbuf_getIndex = 0;
				acb->rqbuf_putIndex = 0;
				arcmsr_iop_message_read(acb);
				mdelay(30);
			} else if (acb->rqbuf_getIndex !=
				   acb->rqbuf_putIndex) {
				acb->rqbuf_getIndex = 0;
				acb->rqbuf_putIndex = 0;
				mdelay(30);
			} else
				break;
		}
	}
}

static int arcmsr_iop_message_xfer(struct AdapterControlBlock *acb,
		struct scsi_cmnd *cmd)
{
	char *buffer;
	unsigned short use_sg;
	int retvalue = 0, transfer_len = 0;
	unsigned long flags;
	struct CMD_MESSAGE_FIELD *pcmdmessagefld;
	uint32_t controlcode = (uint32_t)cmd->cmnd[5] << 24 |
		(uint32_t)cmd->cmnd[6] << 16 |
		(uint32_t)cmd->cmnd[7] << 8 |
		(uint32_t)cmd->cmnd[8];
	struct scatterlist *sg;

	use_sg = scsi_sg_count(cmd);
	sg = scsi_sglist(cmd);
	buffer = kmap_atomic(sg_page(sg)) + sg->offset;
	if (use_sg > 1) {
		retvalue = ARCMSR_MESSAGE_FAIL;
		goto message_out;
	}
	transfer_len += sg->length;
	if (transfer_len > sizeof(struct CMD_MESSAGE_FIELD)) {
		retvalue = ARCMSR_MESSAGE_FAIL;
		pr_info("%s: ARCMSR_MESSAGE_FAIL!\n", __func__);
		goto message_out;
	}
	pcmdmessagefld = (struct CMD_MESSAGE_FIELD *)buffer;
	switch (controlcode) {
	case ARCMSR_MESSAGE_READ_RQBUFFER: {
		unsigned char *ver_addr;
		uint8_t *ptmpQbuffer;
		uint32_t allxfer_len = 0;
		ver_addr = kmalloc(ARCMSR_API_DATA_BUFLEN, GFP_ATOMIC);
		if (!ver_addr) {
			retvalue = ARCMSR_MESSAGE_FAIL;
			pr_info("%s: memory not enough!\n", __func__);
			goto message_out;
		}
		ptmpQbuffer = ver_addr;
		spin_lock_irqsave(&acb->rqbuffer_lock, flags);
		if (acb->rqbuf_getIndex != acb->rqbuf_putIndex) {
			unsigned int tail = acb->rqbuf_getIndex;
			unsigned int head = acb->rqbuf_putIndex;
			unsigned int cnt_to_end = CIRC_CNT_TO_END(head, tail, ARCMSR_MAX_QBUFFER);

			allxfer_len = CIRC_CNT(head, tail, ARCMSR_MAX_QBUFFER);
			if (allxfer_len > ARCMSR_API_DATA_BUFLEN)
				allxfer_len = ARCMSR_API_DATA_BUFLEN;

			if (allxfer_len <= cnt_to_end)
				memcpy(ptmpQbuffer, acb->rqbuffer + tail, allxfer_len);
			else {
				memcpy(ptmpQbuffer, acb->rqbuffer + tail, cnt_to_end);
				memcpy(ptmpQbuffer + cnt_to_end, acb->rqbuffer, allxfer_len - cnt_to_end);
			}
			acb->rqbuf_getIndex = (acb->rqbuf_getIndex + allxfer_len) % ARCMSR_MAX_QBUFFER;
		}
		memcpy(pcmdmessagefld->messagedatabuffer, ver_addr,
			allxfer_len);
		if (acb->acb_flags & ACB_F_IOPDATA_OVERFLOW) {
			struct QBUFFER __iomem *prbuffer;
			acb->acb_flags &= ~ACB_F_IOPDATA_OVERFLOW;
			prbuffer = arcmsr_get_iop_rqbuffer(acb);
			if (arcmsr_Read_iop_rqbuffer_data(acb, prbuffer) == 0)
				acb->acb_flags |= ACB_F_IOPDATA_OVERFLOW;
		}
		spin_unlock_irqrestore(&acb->rqbuffer_lock, flags);
		kfree(ver_addr);
		pcmdmessagefld->cmdmessage.Length = allxfer_len;
		if (acb->fw_flag == FW_DEADLOCK)
			pcmdmessagefld->cmdmessage.ReturnCode =
				ARCMSR_MESSAGE_RETURNCODE_BUS_HANG_ON;
		else
			pcmdmessagefld->cmdmessage.ReturnCode =
				ARCMSR_MESSAGE_RETURNCODE_OK;
		break;
	}
	case ARCMSR_MESSAGE_WRITE_WQBUFFER: {
		unsigned char *ver_addr;
		uint32_t user_len;
		int32_t cnt2end;
		uint8_t *pQbuffer, *ptmpuserbuffer;

		user_len = pcmdmessagefld->cmdmessage.Length;
		if (user_len > ARCMSR_API_DATA_BUFLEN) {
			retvalue = ARCMSR_MESSAGE_FAIL;
			goto message_out;
		}

		ver_addr = kmalloc(ARCMSR_API_DATA_BUFLEN, GFP_ATOMIC);
		if (!ver_addr) {
			retvalue = ARCMSR_MESSAGE_FAIL;
			goto message_out;
		}
		ptmpuserbuffer = ver_addr;

		memcpy(ptmpuserbuffer,
			pcmdmessagefld->messagedatabuffer, user_len);
		spin_lock_irqsave(&acb->wqbuffer_lock, flags);
		if (acb->wqbuf_putIndex != acb->wqbuf_getIndex) {
			struct SENSE_DATA *sensebuffer =
				(struct SENSE_DATA *)cmd->sense_buffer;
			arcmsr_write_ioctldata2iop(acb);
			/* has error report sensedata */
			sensebuffer->ErrorCode = SCSI_SENSE_CURRENT_ERRORS;
			sensebuffer->SenseKey = ILLEGAL_REQUEST;
			sensebuffer->AdditionalSenseLength = 0x0A;
			sensebuffer->AdditionalSenseCode = 0x20;
			sensebuffer->Valid = 1;
			retvalue = ARCMSR_MESSAGE_FAIL;
		} else {
			pQbuffer = &acb->wqbuffer[acb->wqbuf_putIndex];
			cnt2end = ARCMSR_MAX_QBUFFER - acb->wqbuf_putIndex;
			if (user_len > cnt2end) {
				memcpy(pQbuffer, ptmpuserbuffer, cnt2end);
				ptmpuserbuffer += cnt2end;
				user_len -= cnt2end;
				acb->wqbuf_putIndex = 0;
				pQbuffer = acb->wqbuffer;
			}
			memcpy(pQbuffer, ptmpuserbuffer, user_len);
			acb->wqbuf_putIndex += user_len;
			acb->wqbuf_putIndex %= ARCMSR_MAX_QBUFFER;
			if (acb->acb_flags & ACB_F_MESSAGE_WQBUFFER_CLEARED) {
				acb->acb_flags &=
						~ACB_F_MESSAGE_WQBUFFER_CLEARED;
				arcmsr_write_ioctldata2iop(acb);
			}
		}
		spin_unlock_irqrestore(&acb->wqbuffer_lock, flags);
		kfree(ver_addr);
		if (acb->fw_flag == FW_DEADLOCK)
			pcmdmessagefld->cmdmessage.ReturnCode =
				ARCMSR_MESSAGE_RETURNCODE_BUS_HANG_ON;
		else
			pcmdmessagefld->cmdmessage.ReturnCode =
				ARCMSR_MESSAGE_RETURNCODE_OK;
		break;
	}
	case ARCMSR_MESSAGE_CLEAR_RQBUFFER: {
		uint8_t *pQbuffer = acb->rqbuffer;

		arcmsr_clear_iop2drv_rqueue_buffer(acb);
		spin_lock_irqsave(&acb->rqbuffer_lock, flags);
		acb->acb_flags |= ACB_F_MESSAGE_RQBUFFER_CLEARED;
		acb->rqbuf_getIndex = 0;
		acb->rqbuf_putIndex = 0;
		memset(pQbuffer, 0, ARCMSR_MAX_QBUFFER);
		spin_unlock_irqrestore(&acb->rqbuffer_lock, flags);
		if (acb->fw_flag == FW_DEADLOCK)
			pcmdmessagefld->cmdmessage.ReturnCode =
				ARCMSR_MESSAGE_RETURNCODE_BUS_HANG_ON;
		else
			pcmdmessagefld->cmdmessage.ReturnCode =
				ARCMSR_MESSAGE_RETURNCODE_OK;
		break;
	}
	case ARCMSR_MESSAGE_CLEAR_WQBUFFER: {
		uint8_t *pQbuffer = acb->wqbuffer;
		spin_lock_irqsave(&acb->wqbuffer_lock, flags);
		acb->acb_flags |= (ACB_F_MESSAGE_WQBUFFER_CLEARED |
			ACB_F_MESSAGE_WQBUFFER_READED);
		acb->wqbuf_getIndex = 0;
		acb->wqbuf_putIndex = 0;
		memset(pQbuffer, 0, ARCMSR_MAX_QBUFFER);
		spin_unlock_irqrestore(&acb->wqbuffer_lock, flags);
		if (acb->fw_flag == FW_DEADLOCK)
			pcmdmessagefld->cmdmessage.ReturnCode =
				ARCMSR_MESSAGE_RETURNCODE_BUS_HANG_ON;
		else
			pcmdmessagefld->cmdmessage.ReturnCode =
				ARCMSR_MESSAGE_RETURNCODE_OK;
		break;
	}
	case ARCMSR_MESSAGE_CLEAR_ALLQBUFFER: {
		uint8_t *pQbuffer;
		arcmsr_clear_iop2drv_rqueue_buffer(acb);
		spin_lock_irqsave(&acb->rqbuffer_lock, flags);
		acb->acb_flags |= ACB_F_MESSAGE_RQBUFFER_CLEARED;
		acb->rqbuf_getIndex = 0;
		acb->rqbuf_putIndex = 0;
		pQbuffer = acb->rqbuffer;
		memset(pQbuffer, 0, sizeof(struct QBUFFER));
		spin_unlock_irqrestore(&acb->rqbuffer_lock, flags);
		spin_lock_irqsave(&acb->wqbuffer_lock, flags);
		acb->acb_flags |= (ACB_F_MESSAGE_WQBUFFER_CLEARED |
			ACB_F_MESSAGE_WQBUFFER_READED);
		acb->wqbuf_getIndex = 0;
		acb->wqbuf_putIndex = 0;
		pQbuffer = acb->wqbuffer;
		memset(pQbuffer, 0, sizeof(struct QBUFFER));
		spin_unlock_irqrestore(&acb->wqbuffer_lock, flags);
		if (acb->fw_flag == FW_DEADLOCK)
			pcmdmessagefld->cmdmessage.ReturnCode =
				ARCMSR_MESSAGE_RETURNCODE_BUS_HANG_ON;
		else
			pcmdmessagefld->cmdmessage.ReturnCode =
				ARCMSR_MESSAGE_RETURNCODE_OK;
		break;
	}
	case ARCMSR_MESSAGE_RETURN_CODE_3F: {
		if (acb->fw_flag == FW_DEADLOCK)
			pcmdmessagefld->cmdmessage.ReturnCode =
				ARCMSR_MESSAGE_RETURNCODE_BUS_HANG_ON;
		else
			pcmdmessagefld->cmdmessage.ReturnCode =
				ARCMSR_MESSAGE_RETURNCODE_3F;
		break;
	}
	case ARCMSR_MESSAGE_SAY_HELLO: {
		int8_t *hello_string = "Hello! I am ARCMSR";
		if (acb->fw_flag == FW_DEADLOCK)
			pcmdmessagefld->cmdmessage.ReturnCode =
				ARCMSR_MESSAGE_RETURNCODE_BUS_HANG_ON;
		else
			pcmdmessagefld->cmdmessage.ReturnCode =
				ARCMSR_MESSAGE_RETURNCODE_OK;
		memcpy(pcmdmessagefld->messagedatabuffer,
			hello_string, (int16_t)strlen(hello_string));
		break;
	}
	case ARCMSR_MESSAGE_SAY_GOODBYE: {
		if (acb->fw_flag == FW_DEADLOCK)
			pcmdmessagefld->cmdmessage.ReturnCode =
				ARCMSR_MESSAGE_RETURNCODE_BUS_HANG_ON;
		else
			pcmdmessagefld->cmdmessage.ReturnCode =
				ARCMSR_MESSAGE_RETURNCODE_OK;
		arcmsr_iop_parking(acb);
		break;
	}
	case ARCMSR_MESSAGE_FLUSH_ADAPTER_CACHE: {
		if (acb->fw_flag == FW_DEADLOCK)
			pcmdmessagefld->cmdmessage.ReturnCode =
				ARCMSR_MESSAGE_RETURNCODE_BUS_HANG_ON;
		else
			pcmdmessagefld->cmdmessage.ReturnCode =
				ARCMSR_MESSAGE_RETURNCODE_OK;
		arcmsr_flush_adapter_cache(acb);
		break;
	}
	default:
		retvalue = ARCMSR_MESSAGE_FAIL;
		pr_info("%s: unknown controlcode!\n", __func__);
	}
message_out:
	if (use_sg) {
		struct scatterlist *sg = scsi_sglist(cmd);
		kunmap_atomic(buffer - sg->offset);
	}
	return retvalue;
}

static struct CommandControlBlock *arcmsr_get_freeccb(struct AdapterControlBlock *acb)
{
	struct list_head *head;
	struct CommandControlBlock *ccb = NULL;
	unsigned long flags;

	spin_lock_irqsave(&acb->ccblist_lock, flags);
	head = &acb->ccb_free_list;
	if (!list_empty(head)) {
		ccb = list_entry(head->next, struct CommandControlBlock, list);
		list_del_init(&ccb->list);
	}else{
		spin_unlock_irqrestore(&acb->ccblist_lock, flags);
		return NULL;
	}
	spin_unlock_irqrestore(&acb->ccblist_lock, flags);
	return ccb;
}

static void arcmsr_handle_virtual_command(struct AdapterControlBlock *acb,
		struct scsi_cmnd *cmd)
{
	switch (cmd->cmnd[0]) {
	case INQUIRY: {
		unsigned char inqdata[36];
		char *buffer;
		struct scatterlist *sg;

		if (cmd->device->lun) {
			cmd->result = (DID_TIME_OUT << 16);
			scsi_done(cmd);
			return;
		}
		inqdata[0] = TYPE_PROCESSOR;
		/* Periph Qualifier & Periph Dev Type */
		inqdata[1] = 0;
		/* rem media bit & Dev Type Modifier */
		inqdata[2] = 0;
		/* ISO, ECMA, & ANSI versions */
		inqdata[4] = 31;
		/* length of additional data */
		memcpy(&inqdata[8], "Areca   ", 8);
		/* Vendor Identification */
		memcpy(&inqdata[16], "RAID controller ", 16);
		/* Product Identification */
		memcpy(&inqdata[32], "R001", 4); /* Product Revision */

		sg = scsi_sglist(cmd);
		buffer = kmap_atomic(sg_page(sg)) + sg->offset;

		memcpy(buffer, inqdata, sizeof(inqdata));
		sg = scsi_sglist(cmd);
		kunmap_atomic(buffer - sg->offset);

		scsi_done(cmd);
	}
	break;
	case WRITE_BUFFER:
	case READ_BUFFER: {
		if (arcmsr_iop_message_xfer(acb, cmd))
			cmd->result = (DID_ERROR << 16);
		scsi_done(cmd);
	}
	break;
	default:
		scsi_done(cmd);
	}
}

static int arcmsr_queue_command_lck(struct scsi_cmnd *cmd)
{
	struct Scsi_Host *host = cmd->device->host;
	struct AdapterControlBlock *acb = (struct AdapterControlBlock *) host->hostdata;
	struct CommandControlBlock *ccb;
	int target = cmd->device->id;

	if (acb->acb_flags & ACB_F_ADAPTER_REMOVED) {
		cmd->result = (DID_NO_CONNECT << 16);
		scsi_done(cmd);
		return 0;
	}
	cmd->host_scribble = NULL;
	cmd->result = 0;
	if (target == 16) {
		/* virtual device for iop message transfer */
		arcmsr_handle_virtual_command(acb, cmd);
		return 0;
	}
	ccb = arcmsr_get_freeccb(acb);
	if (!ccb)
		return SCSI_MLQUEUE_HOST_BUSY;
	if (arcmsr_build_ccb( acb, ccb, cmd ) == FAILED) {
		cmd->result = (DID_ERROR << 16) | SAM_STAT_RESERVATION_CONFLICT;
<<<<<<< HEAD
		cmd->scsi_done(cmd);
=======
		scsi_done(cmd);
>>>>>>> df0cc57e
		return 0;
	}
	arcmsr_post_ccb(acb, ccb);
	return 0;
}

static DEF_SCSI_QCMD(arcmsr_queue_command)

static int arcmsr_slave_config(struct scsi_device *sdev)
{
	unsigned int	dev_timeout;

	dev_timeout = sdev->request_queue->rq_timeout;
	if ((cmd_timeout > 0) && ((cmd_timeout * HZ) > dev_timeout))
		blk_queue_rq_timeout(sdev->request_queue, cmd_timeout * HZ);
	return 0;
}

static void arcmsr_get_adapter_config(struct AdapterControlBlock *pACB, uint32_t *rwbuffer)
{
	int count;
	uint32_t *acb_firm_model = (uint32_t *)pACB->firm_model;
	uint32_t *acb_firm_version = (uint32_t *)pACB->firm_version;
	uint32_t *acb_device_map = (uint32_t *)pACB->device_map;
	uint32_t *firm_model = &rwbuffer[15];
	uint32_t *firm_version = &rwbuffer[17];
	uint32_t *device_map = &rwbuffer[21];

	count = 2;
	while (count) {
		*acb_firm_model = readl(firm_model);
		acb_firm_model++;
		firm_model++;
		count--;
	}
	count = 4;
	while (count) {
		*acb_firm_version = readl(firm_version);
		acb_firm_version++;
		firm_version++;
		count--;
	}
	count = 4;
	while (count) {
		*acb_device_map = readl(device_map);
		acb_device_map++;
		device_map++;
		count--;
	}
	pACB->signature = readl(&rwbuffer[0]);
	pACB->firm_request_len = readl(&rwbuffer[1]);
	pACB->firm_numbers_queue = readl(&rwbuffer[2]);
	pACB->firm_sdram_size = readl(&rwbuffer[3]);
	pACB->firm_hd_channels = readl(&rwbuffer[4]);
	pACB->firm_cfg_version = readl(&rwbuffer[25]);
	pr_notice("Areca RAID Controller%d: Model %s, F/W %s\n",
		pACB->host->host_no,
		pACB->firm_model,
		pACB->firm_version);
}

static bool arcmsr_hbaA_get_config(struct AdapterControlBlock *acb)
{
	struct MessageUnit_A __iomem *reg = acb->pmuA;

	arcmsr_wait_firmware_ready(acb);
	writel(ARCMSR_INBOUND_MESG0_GET_CONFIG, &reg->inbound_msgaddr0);
	if (!arcmsr_hbaA_wait_msgint_ready(acb)) {
		printk(KERN_NOTICE "arcmsr%d: wait 'get adapter firmware \
			miscellaneous data' timeout \n", acb->host->host_no);
		return false;
	}
	arcmsr_get_adapter_config(acb, reg->message_rwbuffer);
	return true;
}
static bool arcmsr_hbaB_get_config(struct AdapterControlBlock *acb)
{
	struct MessageUnit_B *reg = acb->pmuB;

	arcmsr_wait_firmware_ready(acb);
	writel(ARCMSR_MESSAGE_START_DRIVER_MODE, reg->drv2iop_doorbell);
	if (!arcmsr_hbaB_wait_msgint_ready(acb)) {
		printk(KERN_ERR "arcmsr%d: can't set driver mode.\n", acb->host->host_no);
		return false;
	}
	writel(ARCMSR_MESSAGE_GET_CONFIG, reg->drv2iop_doorbell);
	if (!arcmsr_hbaB_wait_msgint_ready(acb)) {
		printk(KERN_NOTICE "arcmsr%d: wait 'get adapter firmware \
			miscellaneous data' timeout \n", acb->host->host_no);
		return false;
	}
	arcmsr_get_adapter_config(acb, reg->message_rwbuffer);
	return true;
}

static bool arcmsr_hbaC_get_config(struct AdapterControlBlock *pACB)
{
	uint32_t intmask_org;
	struct MessageUnit_C __iomem *reg = pACB->pmuC;

	/* disable all outbound interrupt */
	intmask_org = readl(&reg->host_int_mask); /* disable outbound message0 int */
	writel(intmask_org|ARCMSR_HBCMU_ALL_INTMASKENABLE, &reg->host_int_mask);
	/* wait firmware ready */
	arcmsr_wait_firmware_ready(pACB);
	/* post "get config" instruction */
	writel(ARCMSR_INBOUND_MESG0_GET_CONFIG, &reg->inbound_msgaddr0);
	writel(ARCMSR_HBCMU_DRV2IOP_MESSAGE_CMD_DONE, &reg->inbound_doorbell);
	/* wait message ready */
	if (!arcmsr_hbaC_wait_msgint_ready(pACB)) {
		printk(KERN_NOTICE "arcmsr%d: wait 'get adapter firmware \
			miscellaneous data' timeout \n", pACB->host->host_no);
		return false;
	}
	arcmsr_get_adapter_config(pACB, reg->msgcode_rwbuffer);
	return true;
}

static bool arcmsr_hbaD_get_config(struct AdapterControlBlock *acb)
{
	struct MessageUnit_D *reg = acb->pmuD;

	if (readl(acb->pmuD->outbound_doorbell) &
		ARCMSR_ARC1214_IOP2DRV_MESSAGE_CMD_DONE) {
		writel(ARCMSR_ARC1214_IOP2DRV_MESSAGE_CMD_DONE,
			acb->pmuD->outbound_doorbell);/*clear interrupt*/
	}
	arcmsr_wait_firmware_ready(acb);
	/* post "get config" instruction */
	writel(ARCMSR_INBOUND_MESG0_GET_CONFIG, reg->inbound_msgaddr0);
	/* wait message ready */
	if (!arcmsr_hbaD_wait_msgint_ready(acb)) {
		pr_notice("arcmsr%d: wait get adapter firmware "
			"miscellaneous data timeout\n", acb->host->host_no);
		return false;
	}
	arcmsr_get_adapter_config(acb, reg->msgcode_rwbuffer);
	return true;
}

static bool arcmsr_hbaE_get_config(struct AdapterControlBlock *pACB)
{
	struct MessageUnit_E __iomem *reg = pACB->pmuE;
	uint32_t intmask_org;

	/* disable all outbound interrupt */
	intmask_org = readl(&reg->host_int_mask); /* disable outbound message0 int */
	writel(intmask_org | ARCMSR_HBEMU_ALL_INTMASKENABLE, &reg->host_int_mask);
	/* wait firmware ready */
	arcmsr_wait_firmware_ready(pACB);
	mdelay(20);
	/* post "get config" instruction */
	writel(ARCMSR_INBOUND_MESG0_GET_CONFIG, &reg->inbound_msgaddr0);

	pACB->out_doorbell ^= ARCMSR_HBEMU_DRV2IOP_MESSAGE_CMD_DONE;
	writel(pACB->out_doorbell, &reg->iobound_doorbell);
	/* wait message ready */
	if (!arcmsr_hbaE_wait_msgint_ready(pACB)) {
		pr_notice("arcmsr%d: wait get adapter firmware "
			"miscellaneous data timeout\n", pACB->host->host_no);
		return false;
	}
	arcmsr_get_adapter_config(pACB, reg->msgcode_rwbuffer);
	return true;
}

static bool arcmsr_hbaF_get_config(struct AdapterControlBlock *pACB)
{
	struct MessageUnit_F __iomem *reg = pACB->pmuF;
	uint32_t intmask_org;

	/* disable all outbound interrupt */
	intmask_org = readl(&reg->host_int_mask); /* disable outbound message0 int */
	writel(intmask_org | ARCMSR_HBEMU_ALL_INTMASKENABLE, &reg->host_int_mask);
	/* wait firmware ready */
	arcmsr_wait_firmware_ready(pACB);
	/* post "get config" instruction */
	writel(ARCMSR_INBOUND_MESG0_GET_CONFIG, &reg->inbound_msgaddr0);

	pACB->out_doorbell ^= ARCMSR_HBEMU_DRV2IOP_MESSAGE_CMD_DONE;
	writel(pACB->out_doorbell, &reg->iobound_doorbell);
	/* wait message ready */
	if (!arcmsr_hbaE_wait_msgint_ready(pACB)) {
		pr_notice("arcmsr%d: wait get adapter firmware miscellaneous data timeout\n",
			  pACB->host->host_no);
		return false;
	}
	arcmsr_get_adapter_config(pACB, pACB->msgcode_rwbuffer);
	return true;
}

static bool arcmsr_get_firmware_spec(struct AdapterControlBlock *acb)
{
	bool rtn = false;

	switch (acb->adapter_type) {
	case ACB_ADAPTER_TYPE_A:
		rtn = arcmsr_hbaA_get_config(acb);
		break;
	case ACB_ADAPTER_TYPE_B:
		rtn = arcmsr_hbaB_get_config(acb);
		break;
	case ACB_ADAPTER_TYPE_C:
		rtn = arcmsr_hbaC_get_config(acb);
		break;
	case ACB_ADAPTER_TYPE_D:
		rtn = arcmsr_hbaD_get_config(acb);
		break;
	case ACB_ADAPTER_TYPE_E:
		rtn = arcmsr_hbaE_get_config(acb);
		break;
	case ACB_ADAPTER_TYPE_F:
		rtn = arcmsr_hbaF_get_config(acb);
		break;
	default:
		break;
	}
	acb->maxOutstanding = acb->firm_numbers_queue - 1;
	if (acb->host->can_queue >= acb->firm_numbers_queue)
		acb->host->can_queue = acb->maxOutstanding;
	else
		acb->maxOutstanding = acb->host->can_queue;
	acb->maxFreeCCB = acb->host->can_queue;
	if (acb->maxFreeCCB < ARCMSR_MAX_FREECCB_NUM)
		acb->maxFreeCCB += 64;
	return rtn;
}

static int arcmsr_hbaA_polling_ccbdone(struct AdapterControlBlock *acb,
	struct CommandControlBlock *poll_ccb)
{
	struct MessageUnit_A __iomem *reg = acb->pmuA;
	struct CommandControlBlock *ccb;
	struct ARCMSR_CDB *arcmsr_cdb;
	uint32_t flag_ccb, outbound_intstatus, poll_ccb_done = 0, poll_count = 0;
	int rtn;
	bool error;
	unsigned long ccb_cdb_phy;

polling_hba_ccb_retry:
	poll_count++;
	outbound_intstatus = readl(&reg->outbound_intstatus) & acb->outbound_int_enable;
	writel(outbound_intstatus, &reg->outbound_intstatus);/*clear interrupt*/
	while (1) {
		if ((flag_ccb = readl(&reg->outbound_queueport)) == 0xFFFFFFFF) {
			if (poll_ccb_done){
				rtn = SUCCESS;
				break;
			}else {
				msleep(25);
				if (poll_count > 100){
					rtn = FAILED;
					break;
				}
				goto polling_hba_ccb_retry;
			}
		}
		ccb_cdb_phy = (flag_ccb << 5) & 0xffffffff;
		if (acb->cdb_phyadd_hipart)
			ccb_cdb_phy = ccb_cdb_phy | acb->cdb_phyadd_hipart;
		arcmsr_cdb = (struct ARCMSR_CDB *)(acb->vir2phy_offset + ccb_cdb_phy);
		ccb = container_of(arcmsr_cdb, struct CommandControlBlock, arcmsr_cdb);
		poll_ccb_done |= (ccb == poll_ccb) ? 1 : 0;
		if ((ccb->acb != acb) || (ccb->startdone != ARCMSR_CCB_START)) {
			if ((ccb->startdone == ARCMSR_CCB_ABORTED) || (ccb == poll_ccb)) {
				printk(KERN_NOTICE "arcmsr%d: scsi id = %d lun = %d ccb = '0x%p'"
					" poll command abort successfully \n"
					, acb->host->host_no
					, ccb->pcmd->device->id
					, (u32)ccb->pcmd->device->lun
					, ccb);
				ccb->pcmd->result = DID_ABORT << 16;
				arcmsr_ccb_complete(ccb);
				continue;
			}
			printk(KERN_NOTICE "arcmsr%d: polling get an illegal ccb"
				" command done ccb = '0x%p'"
				"ccboutstandingcount = %d \n"
				, acb->host->host_no
				, ccb
				, atomic_read(&acb->ccboutstandingcount));
			continue;
		}
		error = (flag_ccb & ARCMSR_CCBREPLY_FLAG_ERROR_MODE0) ? true : false;
		arcmsr_report_ccb_state(acb, ccb, error);
	}
	return rtn;
}

static int arcmsr_hbaB_polling_ccbdone(struct AdapterControlBlock *acb,
					struct CommandControlBlock *poll_ccb)
{
	struct MessageUnit_B *reg = acb->pmuB;
	struct ARCMSR_CDB *arcmsr_cdb;
	struct CommandControlBlock *ccb;
	uint32_t flag_ccb, poll_ccb_done = 0, poll_count = 0;
	int index, rtn;
	bool error;
	unsigned long ccb_cdb_phy;

polling_hbb_ccb_retry:
	poll_count++;
	/* clear doorbell interrupt */
	writel(ARCMSR_DOORBELL_INT_CLEAR_PATTERN, reg->iop2drv_doorbell);
	while(1){
		index = reg->doneq_index;
		flag_ccb = reg->done_qbuffer[index];
		if (flag_ccb == 0) {
			if (poll_ccb_done){
				rtn = SUCCESS;
				break;
			}else {
				msleep(25);
				if (poll_count > 100){
					rtn = FAILED;
					break;
				}
				goto polling_hbb_ccb_retry;
			}
		}
		reg->done_qbuffer[index] = 0;
		index++;
		/*if last index number set it to 0 */
		index %= ARCMSR_MAX_HBB_POSTQUEUE;
		reg->doneq_index = index;
		/* check if command done with no error*/
		ccb_cdb_phy = (flag_ccb << 5) & 0xffffffff;
		if (acb->cdb_phyadd_hipart)
			ccb_cdb_phy = ccb_cdb_phy | acb->cdb_phyadd_hipart;
		arcmsr_cdb = (struct ARCMSR_CDB *)(acb->vir2phy_offset + ccb_cdb_phy);
		ccb = container_of(arcmsr_cdb, struct CommandControlBlock, arcmsr_cdb);
		poll_ccb_done |= (ccb == poll_ccb) ? 1 : 0;
		if ((ccb->acb != acb) || (ccb->startdone != ARCMSR_CCB_START)) {
			if ((ccb->startdone == ARCMSR_CCB_ABORTED) || (ccb == poll_ccb)) {
				printk(KERN_NOTICE "arcmsr%d: scsi id = %d lun = %d ccb = '0x%p'"
					" poll command abort successfully \n"
					,acb->host->host_no
					,ccb->pcmd->device->id
					,(u32)ccb->pcmd->device->lun
					,ccb);
				ccb->pcmd->result = DID_ABORT << 16;
				arcmsr_ccb_complete(ccb);
				continue;
			}
			printk(KERN_NOTICE "arcmsr%d: polling get an illegal ccb"
				" command done ccb = '0x%p'"
				"ccboutstandingcount = %d \n"
				, acb->host->host_no
				, ccb
				, atomic_read(&acb->ccboutstandingcount));
			continue;
		} 
		error = (flag_ccb & ARCMSR_CCBREPLY_FLAG_ERROR_MODE0) ? true : false;
		arcmsr_report_ccb_state(acb, ccb, error);
	}
	return rtn;
}

static int arcmsr_hbaC_polling_ccbdone(struct AdapterControlBlock *acb,
		struct CommandControlBlock *poll_ccb)
{
	struct MessageUnit_C __iomem *reg = acb->pmuC;
	uint32_t flag_ccb;
	struct ARCMSR_CDB *arcmsr_cdb;
	bool error;
	struct CommandControlBlock *pCCB;
	uint32_t poll_ccb_done = 0, poll_count = 0;
	int rtn;
	unsigned long ccb_cdb_phy;

polling_hbc_ccb_retry:
	poll_count++;
	while (1) {
		if ((readl(&reg->host_int_status) & ARCMSR_HBCMU_OUTBOUND_POSTQUEUE_ISR) == 0) {
			if (poll_ccb_done) {
				rtn = SUCCESS;
				break;
			} else {
				msleep(25);
				if (poll_count > 100) {
					rtn = FAILED;
					break;
				}
				goto polling_hbc_ccb_retry;
			}
		}
		flag_ccb = readl(&reg->outbound_queueport_low);
		ccb_cdb_phy = (flag_ccb & 0xFFFFFFF0);
		if (acb->cdb_phyadd_hipart)
			ccb_cdb_phy = ccb_cdb_phy | acb->cdb_phyadd_hipart;
		arcmsr_cdb = (struct ARCMSR_CDB *)(acb->vir2phy_offset + ccb_cdb_phy);
		pCCB = container_of(arcmsr_cdb, struct CommandControlBlock, arcmsr_cdb);
		poll_ccb_done |= (pCCB == poll_ccb) ? 1 : 0;
		/* check ifcommand done with no error*/
		if ((pCCB->acb != acb) || (pCCB->startdone != ARCMSR_CCB_START)) {
			if (pCCB->startdone == ARCMSR_CCB_ABORTED) {
				printk(KERN_NOTICE "arcmsr%d: scsi id = %d lun = %d ccb = '0x%p'"
					" poll command abort successfully \n"
					, acb->host->host_no
					, pCCB->pcmd->device->id
					, (u32)pCCB->pcmd->device->lun
					, pCCB);
				pCCB->pcmd->result = DID_ABORT << 16;
				arcmsr_ccb_complete(pCCB);
				continue;
			}
			printk(KERN_NOTICE "arcmsr%d: polling get an illegal ccb"
				" command done ccb = '0x%p'"
				"ccboutstandingcount = %d \n"
				, acb->host->host_no
				, pCCB
				, atomic_read(&acb->ccboutstandingcount));
			continue;
		}
		error = (flag_ccb & ARCMSR_CCBREPLY_FLAG_ERROR_MODE1) ? true : false;
		arcmsr_report_ccb_state(acb, pCCB, error);
	}
	return rtn;
}

static int arcmsr_hbaD_polling_ccbdone(struct AdapterControlBlock *acb,
				struct CommandControlBlock *poll_ccb)
{
	bool error;
	uint32_t poll_ccb_done = 0, poll_count = 0, flag_ccb;
	int rtn, doneq_index, index_stripped, outbound_write_pointer, toggle;
	unsigned long flags, ccb_cdb_phy;
	struct ARCMSR_CDB *arcmsr_cdb;
	struct CommandControlBlock *pCCB;
	struct MessageUnit_D *pmu = acb->pmuD;

polling_hbaD_ccb_retry:
	poll_count++;
	while (1) {
		spin_lock_irqsave(&acb->doneq_lock, flags);
		outbound_write_pointer = pmu->done_qbuffer[0].addressLow + 1;
		doneq_index = pmu->doneq_index;
		if ((outbound_write_pointer & 0xFFF) == (doneq_index & 0xFFF)) {
			spin_unlock_irqrestore(&acb->doneq_lock, flags);
			if (poll_ccb_done) {
				rtn = SUCCESS;
				break;
			} else {
				msleep(25);
				if (poll_count > 40) {
					rtn = FAILED;
					break;
				}
				goto polling_hbaD_ccb_retry;
			}
		}
		toggle = doneq_index & 0x4000;
		index_stripped = (doneq_index & 0xFFF) + 1;
		index_stripped %= ARCMSR_MAX_ARC1214_DONEQUEUE;
		pmu->doneq_index = index_stripped ? (index_stripped | toggle) :
				((toggle ^ 0x4000) + 1);
		doneq_index = pmu->doneq_index;
		spin_unlock_irqrestore(&acb->doneq_lock, flags);
		flag_ccb = pmu->done_qbuffer[doneq_index & 0xFFF].addressLow;
		ccb_cdb_phy = (flag_ccb & 0xFFFFFFF0);
		if (acb->cdb_phyadd_hipart)
			ccb_cdb_phy = ccb_cdb_phy | acb->cdb_phyadd_hipart;
		arcmsr_cdb = (struct ARCMSR_CDB *)(acb->vir2phy_offset +
			ccb_cdb_phy);
		pCCB = container_of(arcmsr_cdb, struct CommandControlBlock,
			arcmsr_cdb);
		poll_ccb_done |= (pCCB == poll_ccb) ? 1 : 0;
		if ((pCCB->acb != acb) ||
			(pCCB->startdone != ARCMSR_CCB_START)) {
			if (pCCB->startdone == ARCMSR_CCB_ABORTED) {
				pr_notice("arcmsr%d: scsi id = %d "
					"lun = %d ccb = '0x%p' poll command "
					"abort successfully\n"
					, acb->host->host_no
					, pCCB->pcmd->device->id
					, (u32)pCCB->pcmd->device->lun
					, pCCB);
				pCCB->pcmd->result = DID_ABORT << 16;
				arcmsr_ccb_complete(pCCB);
				continue;
			}
			pr_notice("arcmsr%d: polling an illegal "
				"ccb command done ccb = '0x%p' "
				"ccboutstandingcount = %d\n"
				, acb->host->host_no
				, pCCB
				, atomic_read(&acb->ccboutstandingcount));
			continue;
		}
		error = (flag_ccb & ARCMSR_CCBREPLY_FLAG_ERROR_MODE1)
			? true : false;
		arcmsr_report_ccb_state(acb, pCCB, error);
	}
	return rtn;
}

static int arcmsr_hbaE_polling_ccbdone(struct AdapterControlBlock *acb,
				struct CommandControlBlock *poll_ccb)
{
	bool error;
	uint32_t poll_ccb_done = 0, poll_count = 0, doneq_index;
	uint16_t cmdSMID;
	unsigned long flags;
	int rtn;
	struct CommandControlBlock *pCCB;
	struct MessageUnit_E __iomem *reg = acb->pmuE;

	polling_hbaC_ccb_retry:
	poll_count++;
	while (1) {
		spin_lock_irqsave(&acb->doneq_lock, flags);
		doneq_index = acb->doneq_index;
		if ((readl(&reg->reply_post_producer_index) & 0xFFFF) ==
				doneq_index) {
			spin_unlock_irqrestore(&acb->doneq_lock, flags);
			if (poll_ccb_done) {
				rtn = SUCCESS;
				break;
			} else {
				msleep(25);
				if (poll_count > 40) {
					rtn = FAILED;
					break;
				}
				goto polling_hbaC_ccb_retry;
			}
		}
		cmdSMID = acb->pCompletionQ[doneq_index].cmdSMID;
		doneq_index++;
		if (doneq_index >= acb->completionQ_entry)
			doneq_index = 0;
		acb->doneq_index = doneq_index;
		spin_unlock_irqrestore(&acb->doneq_lock, flags);
		pCCB = acb->pccb_pool[cmdSMID];
		poll_ccb_done |= (pCCB == poll_ccb) ? 1 : 0;
		/* check if command done with no error*/
		if ((pCCB->acb != acb) || (pCCB->startdone != ARCMSR_CCB_START)) {
			if (pCCB->startdone == ARCMSR_CCB_ABORTED) {
				pr_notice("arcmsr%d: scsi id = %d "
					"lun = %d ccb = '0x%p' poll command "
					"abort successfully\n"
					, acb->host->host_no
					, pCCB->pcmd->device->id
					, (u32)pCCB->pcmd->device->lun
					, pCCB);
				pCCB->pcmd->result = DID_ABORT << 16;
				arcmsr_ccb_complete(pCCB);
				continue;
			}
			pr_notice("arcmsr%d: polling an illegal "
				"ccb command done ccb = '0x%p' "
				"ccboutstandingcount = %d\n"
				, acb->host->host_no
				, pCCB
				, atomic_read(&acb->ccboutstandingcount));
			continue;
		}
		error = (acb->pCompletionQ[doneq_index].cmdFlag &
			ARCMSR_CCBREPLY_FLAG_ERROR_MODE1) ? true : false;
		arcmsr_report_ccb_state(acb, pCCB, error);
	}
	writel(doneq_index, &reg->reply_post_consumer_index);
	return rtn;
}

static int arcmsr_polling_ccbdone(struct AdapterControlBlock *acb,
					struct CommandControlBlock *poll_ccb)
{
	int rtn = 0;
	switch (acb->adapter_type) {

	case ACB_ADAPTER_TYPE_A:
		rtn = arcmsr_hbaA_polling_ccbdone(acb, poll_ccb);
		break;
	case ACB_ADAPTER_TYPE_B:
		rtn = arcmsr_hbaB_polling_ccbdone(acb, poll_ccb);
		break;
	case ACB_ADAPTER_TYPE_C:
		rtn = arcmsr_hbaC_polling_ccbdone(acb, poll_ccb);
		break;
	case ACB_ADAPTER_TYPE_D:
		rtn = arcmsr_hbaD_polling_ccbdone(acb, poll_ccb);
		break;
	case ACB_ADAPTER_TYPE_E:
	case ACB_ADAPTER_TYPE_F:
		rtn = arcmsr_hbaE_polling_ccbdone(acb, poll_ccb);
		break;
	}
	return rtn;
}

static void arcmsr_set_iop_datetime(struct timer_list *t)
{
	struct AdapterControlBlock *pacb = from_timer(pacb, t, refresh_timer);
	unsigned int next_time;
	struct tm tm;

	union {
		struct	{
		uint16_t	signature;
		uint8_t		year;
		uint8_t		month;
		uint8_t		date;
		uint8_t		hour;
		uint8_t		minute;
		uint8_t		second;
		} a;
		struct	{
		uint32_t	msg_time[2];
		} b;
	} datetime;

	time64_to_tm(ktime_get_real_seconds(), -sys_tz.tz_minuteswest * 60, &tm);

	datetime.a.signature = 0x55AA;
	datetime.a.year = tm.tm_year - 100; /* base 2000 instead of 1900 */
	datetime.a.month = tm.tm_mon;
	datetime.a.date = tm.tm_mday;
	datetime.a.hour = tm.tm_hour;
	datetime.a.minute = tm.tm_min;
	datetime.a.second = tm.tm_sec;

	switch (pacb->adapter_type) {
		case ACB_ADAPTER_TYPE_A: {
			struct MessageUnit_A __iomem *reg = pacb->pmuA;
			writel(datetime.b.msg_time[0], &reg->message_rwbuffer[0]);
			writel(datetime.b.msg_time[1], &reg->message_rwbuffer[1]);
			writel(ARCMSR_INBOUND_MESG0_SYNC_TIMER, &reg->inbound_msgaddr0);
			break;
		}
		case ACB_ADAPTER_TYPE_B: {
			uint32_t __iomem *rwbuffer;
			struct MessageUnit_B *reg = pacb->pmuB;
			rwbuffer = reg->message_rwbuffer;
			writel(datetime.b.msg_time[0], rwbuffer++);
			writel(datetime.b.msg_time[1], rwbuffer++);
			writel(ARCMSR_MESSAGE_SYNC_TIMER, reg->drv2iop_doorbell);
			break;
		}
		case ACB_ADAPTER_TYPE_C: {
			struct MessageUnit_C __iomem *reg = pacb->pmuC;
			writel(datetime.b.msg_time[0], &reg->msgcode_rwbuffer[0]);
			writel(datetime.b.msg_time[1], &reg->msgcode_rwbuffer[1]);
			writel(ARCMSR_INBOUND_MESG0_SYNC_TIMER, &reg->inbound_msgaddr0);
			writel(ARCMSR_HBCMU_DRV2IOP_MESSAGE_CMD_DONE, &reg->inbound_doorbell);
			break;
		}
		case ACB_ADAPTER_TYPE_D: {
			uint32_t __iomem *rwbuffer;
			struct MessageUnit_D *reg = pacb->pmuD;
			rwbuffer = reg->msgcode_rwbuffer;
			writel(datetime.b.msg_time[0], rwbuffer++);
			writel(datetime.b.msg_time[1], rwbuffer++);
			writel(ARCMSR_INBOUND_MESG0_SYNC_TIMER, reg->inbound_msgaddr0);
			break;
		}
		case ACB_ADAPTER_TYPE_E: {
			struct MessageUnit_E __iomem *reg = pacb->pmuE;
			writel(datetime.b.msg_time[0], &reg->msgcode_rwbuffer[0]);
			writel(datetime.b.msg_time[1], &reg->msgcode_rwbuffer[1]);
			writel(ARCMSR_INBOUND_MESG0_SYNC_TIMER, &reg->inbound_msgaddr0);
			pacb->out_doorbell ^= ARCMSR_HBEMU_DRV2IOP_MESSAGE_CMD_DONE;
			writel(pacb->out_doorbell, &reg->iobound_doorbell);
			break;
		}
		case ACB_ADAPTER_TYPE_F: {
			struct MessageUnit_F __iomem *reg = pacb->pmuF;

			pacb->msgcode_rwbuffer[0] = datetime.b.msg_time[0];
			pacb->msgcode_rwbuffer[1] = datetime.b.msg_time[1];
			writel(ARCMSR_INBOUND_MESG0_SYNC_TIMER, &reg->inbound_msgaddr0);
			pacb->out_doorbell ^= ARCMSR_HBEMU_DRV2IOP_MESSAGE_CMD_DONE;
			writel(pacb->out_doorbell, &reg->iobound_doorbell);
			break;
		}
	}
	if (sys_tz.tz_minuteswest)
		next_time = ARCMSR_HOURS;
	else
		next_time = ARCMSR_MINUTES;
	mod_timer(&pacb->refresh_timer, jiffies + msecs_to_jiffies(next_time));
}

static int arcmsr_iop_confirm(struct AdapterControlBlock *acb)
{
	uint32_t cdb_phyaddr, cdb_phyaddr_hi32;
	dma_addr_t dma_coherent_handle;

	/*
	********************************************************************
	** here we need to tell iop 331 our freeccb.HighPart
	** if freeccb.HighPart is not zero
	********************************************************************
	*/
	switch (acb->adapter_type) {
	case ACB_ADAPTER_TYPE_B:
	case ACB_ADAPTER_TYPE_D:
		dma_coherent_handle = acb->dma_coherent_handle2;
		break;
	case ACB_ADAPTER_TYPE_E:
	case ACB_ADAPTER_TYPE_F:
		dma_coherent_handle = acb->dma_coherent_handle +
			offsetof(struct CommandControlBlock, arcmsr_cdb);
		break;
	default:
		dma_coherent_handle = acb->dma_coherent_handle;
		break;
	}
	cdb_phyaddr = lower_32_bits(dma_coherent_handle);
	cdb_phyaddr_hi32 = upper_32_bits(dma_coherent_handle);
	acb->cdb_phyaddr_hi32 = cdb_phyaddr_hi32;
	acb->cdb_phyadd_hipart = ((uint64_t)cdb_phyaddr_hi32) << 32;
	/*
	***********************************************************************
	**    if adapter type B, set window of "post command Q"
	***********************************************************************
	*/
	switch (acb->adapter_type) {

	case ACB_ADAPTER_TYPE_A: {
		if (cdb_phyaddr_hi32 != 0) {
			struct MessageUnit_A __iomem *reg = acb->pmuA;
			writel(ARCMSR_SIGNATURE_SET_CONFIG, \
						&reg->message_rwbuffer[0]);
			writel(cdb_phyaddr_hi32, &reg->message_rwbuffer[1]);
			writel(ARCMSR_INBOUND_MESG0_SET_CONFIG, \
							&reg->inbound_msgaddr0);
			if (!arcmsr_hbaA_wait_msgint_ready(acb)) {
				printk(KERN_NOTICE "arcmsr%d: ""set ccb high \
				part physical address timeout\n",
				acb->host->host_no);
				return 1;
			}
		}
		}
		break;

	case ACB_ADAPTER_TYPE_B: {
		uint32_t __iomem *rwbuffer;

		struct MessageUnit_B *reg = acb->pmuB;
		reg->postq_index = 0;
		reg->doneq_index = 0;
		writel(ARCMSR_MESSAGE_SET_POST_WINDOW, reg->drv2iop_doorbell);
		if (!arcmsr_hbaB_wait_msgint_ready(acb)) {
			printk(KERN_NOTICE "arcmsr%d: cannot set driver mode\n", \
				acb->host->host_no);
			return 1;
		}
		rwbuffer = reg->message_rwbuffer;
		/* driver "set config" signature */
		writel(ARCMSR_SIGNATURE_SET_CONFIG, rwbuffer++);
		/* normal should be zero */
		writel(cdb_phyaddr_hi32, rwbuffer++);
		/* postQ size (256 + 8)*4	 */
		writel(cdb_phyaddr, rwbuffer++);
		/* doneQ size (256 + 8)*4	 */
		writel(cdb_phyaddr + 1056, rwbuffer++);
		/* ccb maxQ size must be --> [(256 + 8)*4]*/
		writel(1056, rwbuffer);

		writel(ARCMSR_MESSAGE_SET_CONFIG, reg->drv2iop_doorbell);
		if (!arcmsr_hbaB_wait_msgint_ready(acb)) {
			printk(KERN_NOTICE "arcmsr%d: 'set command Q window' \
			timeout \n",acb->host->host_no);
			return 1;
		}
		writel(ARCMSR_MESSAGE_START_DRIVER_MODE, reg->drv2iop_doorbell);
		if (!arcmsr_hbaB_wait_msgint_ready(acb)) {
			pr_err("arcmsr%d: can't set driver mode.\n",
				acb->host->host_no);
			return 1;
		}
		}
		break;
	case ACB_ADAPTER_TYPE_C: {
			struct MessageUnit_C __iomem *reg = acb->pmuC;

			printk(KERN_NOTICE "arcmsr%d: cdb_phyaddr_hi32=0x%x\n",
					acb->adapter_index, cdb_phyaddr_hi32);
			writel(ARCMSR_SIGNATURE_SET_CONFIG, &reg->msgcode_rwbuffer[0]);
			writel(cdb_phyaddr_hi32, &reg->msgcode_rwbuffer[1]);
			writel(ARCMSR_INBOUND_MESG0_SET_CONFIG, &reg->inbound_msgaddr0);
			writel(ARCMSR_HBCMU_DRV2IOP_MESSAGE_CMD_DONE, &reg->inbound_doorbell);
			if (!arcmsr_hbaC_wait_msgint_ready(acb)) {
				printk(KERN_NOTICE "arcmsr%d: 'set command Q window' \
				timeout \n", acb->host->host_no);
				return 1;
			}
		}
		break;
	case ACB_ADAPTER_TYPE_D: {
		uint32_t __iomem *rwbuffer;
		struct MessageUnit_D *reg = acb->pmuD;
		reg->postq_index = 0;
		reg->doneq_index = 0;
		rwbuffer = reg->msgcode_rwbuffer;
		writel(ARCMSR_SIGNATURE_SET_CONFIG, rwbuffer++);
		writel(cdb_phyaddr_hi32, rwbuffer++);
		writel(cdb_phyaddr, rwbuffer++);
		writel(cdb_phyaddr + (ARCMSR_MAX_ARC1214_POSTQUEUE *
			sizeof(struct InBound_SRB)), rwbuffer++);
		writel(0x100, rwbuffer);
		writel(ARCMSR_INBOUND_MESG0_SET_CONFIG, reg->inbound_msgaddr0);
		if (!arcmsr_hbaD_wait_msgint_ready(acb)) {
			pr_notice("arcmsr%d: 'set command Q window' timeout\n",
				acb->host->host_no);
			return 1;
		}
		}
		break;
	case ACB_ADAPTER_TYPE_E: {
		struct MessageUnit_E __iomem *reg = acb->pmuE;
		writel(ARCMSR_SIGNATURE_SET_CONFIG, &reg->msgcode_rwbuffer[0]);
		writel(ARCMSR_SIGNATURE_1884, &reg->msgcode_rwbuffer[1]);
		writel(cdb_phyaddr, &reg->msgcode_rwbuffer[2]);
		writel(cdb_phyaddr_hi32, &reg->msgcode_rwbuffer[3]);
		writel(acb->ccbsize, &reg->msgcode_rwbuffer[4]);
		writel(lower_32_bits(acb->dma_coherent_handle2), &reg->msgcode_rwbuffer[5]);
		writel(upper_32_bits(acb->dma_coherent_handle2), &reg->msgcode_rwbuffer[6]);
		writel(acb->ioqueue_size, &reg->msgcode_rwbuffer[7]);
		writel(ARCMSR_INBOUND_MESG0_SET_CONFIG, &reg->inbound_msgaddr0);
		acb->out_doorbell ^= ARCMSR_HBEMU_DRV2IOP_MESSAGE_CMD_DONE;
		writel(acb->out_doorbell, &reg->iobound_doorbell);
		if (!arcmsr_hbaE_wait_msgint_ready(acb)) {
			pr_notice("arcmsr%d: 'set command Q window' timeout \n",
				acb->host->host_no);
			return 1;
		}
		}
		break;
	case ACB_ADAPTER_TYPE_F: {
		struct MessageUnit_F __iomem *reg = acb->pmuF;

		acb->msgcode_rwbuffer[0] = ARCMSR_SIGNATURE_SET_CONFIG;
		acb->msgcode_rwbuffer[1] = ARCMSR_SIGNATURE_1886;
		acb->msgcode_rwbuffer[2] = cdb_phyaddr;
		acb->msgcode_rwbuffer[3] = cdb_phyaddr_hi32;
		acb->msgcode_rwbuffer[4] = acb->ccbsize;
		acb->msgcode_rwbuffer[5] = lower_32_bits(acb->dma_coherent_handle2);
		acb->msgcode_rwbuffer[6] = upper_32_bits(acb->dma_coherent_handle2);
		acb->msgcode_rwbuffer[7] = acb->completeQ_size;
		writel(ARCMSR_INBOUND_MESG0_SET_CONFIG, &reg->inbound_msgaddr0);
		acb->out_doorbell ^= ARCMSR_HBEMU_DRV2IOP_MESSAGE_CMD_DONE;
		writel(acb->out_doorbell, &reg->iobound_doorbell);
		if (!arcmsr_hbaE_wait_msgint_ready(acb)) {
			pr_notice("arcmsr%d: 'set command Q window' timeout\n",
				acb->host->host_no);
			return 1;
		}
		}
		break;
	}
	return 0;
}

static void arcmsr_wait_firmware_ready(struct AdapterControlBlock *acb)
{
	uint32_t firmware_state = 0;
	switch (acb->adapter_type) {

	case ACB_ADAPTER_TYPE_A: {
		struct MessageUnit_A __iomem *reg = acb->pmuA;
		do {
			if (!(acb->acb_flags & ACB_F_IOP_INITED))
				msleep(20);
			firmware_state = readl(&reg->outbound_msgaddr1);
		} while ((firmware_state & ARCMSR_OUTBOUND_MESG1_FIRMWARE_OK) == 0);
		}
		break;

	case ACB_ADAPTER_TYPE_B: {
		struct MessageUnit_B *reg = acb->pmuB;
		do {
			if (!(acb->acb_flags & ACB_F_IOP_INITED))
				msleep(20);
			firmware_state = readl(reg->iop2drv_doorbell);
		} while ((firmware_state & ARCMSR_MESSAGE_FIRMWARE_OK) == 0);
		writel(ARCMSR_DRV2IOP_END_OF_INTERRUPT, reg->drv2iop_doorbell);
		}
		break;
	case ACB_ADAPTER_TYPE_C: {
		struct MessageUnit_C __iomem *reg = acb->pmuC;
		do {
			if (!(acb->acb_flags & ACB_F_IOP_INITED))
				msleep(20);
			firmware_state = readl(&reg->outbound_msgaddr1);
		} while ((firmware_state & ARCMSR_HBCMU_MESSAGE_FIRMWARE_OK) == 0);
		}
		break;
	case ACB_ADAPTER_TYPE_D: {
		struct MessageUnit_D *reg = acb->pmuD;
		do {
			if (!(acb->acb_flags & ACB_F_IOP_INITED))
				msleep(20);
			firmware_state = readl(reg->outbound_msgaddr1);
		} while ((firmware_state &
			ARCMSR_ARC1214_MESSAGE_FIRMWARE_OK) == 0);
		}
		break;
	case ACB_ADAPTER_TYPE_E:
	case ACB_ADAPTER_TYPE_F: {
		struct MessageUnit_E __iomem *reg = acb->pmuE;
		do {
			if (!(acb->acb_flags & ACB_F_IOP_INITED))
				msleep(20);
			firmware_state = readl(&reg->outbound_msgaddr1);
		} while ((firmware_state & ARCMSR_HBEMU_MESSAGE_FIRMWARE_OK) == 0);
		}
		break;
	}
}

static void arcmsr_request_device_map(struct timer_list *t)
{
	struct AdapterControlBlock *acb = from_timer(acb, t, eternal_timer);
	if (acb->acb_flags & (ACB_F_MSG_GET_CONFIG | ACB_F_BUS_RESET | ACB_F_ABORT)) {
		mod_timer(&acb->eternal_timer, jiffies + msecs_to_jiffies(6 * HZ));
	} else {
		acb->fw_flag = FW_NORMAL;
		switch (acb->adapter_type) {
		case ACB_ADAPTER_TYPE_A: {
			struct MessageUnit_A __iomem *reg = acb->pmuA;
			writel(ARCMSR_INBOUND_MESG0_GET_CONFIG, &reg->inbound_msgaddr0);
			break;
			}
		case ACB_ADAPTER_TYPE_B: {
			struct MessageUnit_B *reg = acb->pmuB;
			writel(ARCMSR_MESSAGE_GET_CONFIG, reg->drv2iop_doorbell);
			break;
			}
		case ACB_ADAPTER_TYPE_C: {
			struct MessageUnit_C __iomem *reg = acb->pmuC;
			writel(ARCMSR_INBOUND_MESG0_GET_CONFIG, &reg->inbound_msgaddr0);
			writel(ARCMSR_HBCMU_DRV2IOP_MESSAGE_CMD_DONE, &reg->inbound_doorbell);
			break;
			}
		case ACB_ADAPTER_TYPE_D: {
			struct MessageUnit_D *reg = acb->pmuD;
			writel(ARCMSR_INBOUND_MESG0_GET_CONFIG, reg->inbound_msgaddr0);
			break;
			}
		case ACB_ADAPTER_TYPE_E: {
			struct MessageUnit_E __iomem *reg = acb->pmuE;
			writel(ARCMSR_INBOUND_MESG0_GET_CONFIG, &reg->inbound_msgaddr0);
			acb->out_doorbell ^= ARCMSR_HBEMU_DRV2IOP_MESSAGE_CMD_DONE;
			writel(acb->out_doorbell, &reg->iobound_doorbell);
			break;
			}
		case ACB_ADAPTER_TYPE_F: {
			struct MessageUnit_F __iomem *reg = acb->pmuF;
			uint32_t outMsg1 = readl(&reg->outbound_msgaddr1);

			if (!(outMsg1 & ARCMSR_HBFMU_MESSAGE_FIRMWARE_OK) ||
				(outMsg1 & ARCMSR_HBFMU_MESSAGE_NO_VOLUME_CHANGE))
				goto nxt6s;
			writel(ARCMSR_INBOUND_MESG0_GET_CONFIG, &reg->inbound_msgaddr0);
			acb->out_doorbell ^= ARCMSR_HBEMU_DRV2IOP_MESSAGE_CMD_DONE;
			writel(acb->out_doorbell, &reg->iobound_doorbell);
			break;
			}
		default:
			return;
		}
		acb->acb_flags |= ACB_F_MSG_GET_CONFIG;
nxt6s:
		mod_timer(&acb->eternal_timer, jiffies + msecs_to_jiffies(6 * HZ));
	}
}

static void arcmsr_hbaA_start_bgrb(struct AdapterControlBlock *acb)
{
	struct MessageUnit_A __iomem *reg = acb->pmuA;
	acb->acb_flags |= ACB_F_MSG_START_BGRB;
	writel(ARCMSR_INBOUND_MESG0_START_BGRB, &reg->inbound_msgaddr0);
	if (!arcmsr_hbaA_wait_msgint_ready(acb)) {
		printk(KERN_NOTICE "arcmsr%d: wait 'start adapter background \
				rebuild' timeout \n", acb->host->host_no);
	}
}

static void arcmsr_hbaB_start_bgrb(struct AdapterControlBlock *acb)
{
	struct MessageUnit_B *reg = acb->pmuB;
	acb->acb_flags |= ACB_F_MSG_START_BGRB;
	writel(ARCMSR_MESSAGE_START_BGRB, reg->drv2iop_doorbell);
	if (!arcmsr_hbaB_wait_msgint_ready(acb)) {
		printk(KERN_NOTICE "arcmsr%d: wait 'start adapter background \
				rebuild' timeout \n",acb->host->host_no);
	}
}

static void arcmsr_hbaC_start_bgrb(struct AdapterControlBlock *pACB)
{
	struct MessageUnit_C __iomem *phbcmu = pACB->pmuC;
	pACB->acb_flags |= ACB_F_MSG_START_BGRB;
	writel(ARCMSR_INBOUND_MESG0_START_BGRB, &phbcmu->inbound_msgaddr0);
	writel(ARCMSR_HBCMU_DRV2IOP_MESSAGE_CMD_DONE, &phbcmu->inbound_doorbell);
	if (!arcmsr_hbaC_wait_msgint_ready(pACB)) {
		printk(KERN_NOTICE "arcmsr%d: wait 'start adapter background \
				rebuild' timeout \n", pACB->host->host_no);
	}
	return;
}

static void arcmsr_hbaD_start_bgrb(struct AdapterControlBlock *pACB)
{
	struct MessageUnit_D *pmu = pACB->pmuD;

	pACB->acb_flags |= ACB_F_MSG_START_BGRB;
	writel(ARCMSR_INBOUND_MESG0_START_BGRB, pmu->inbound_msgaddr0);
	if (!arcmsr_hbaD_wait_msgint_ready(pACB)) {
		pr_notice("arcmsr%d: wait 'start adapter "
			"background rebuild' timeout\n", pACB->host->host_no);
	}
}

static void arcmsr_hbaE_start_bgrb(struct AdapterControlBlock *pACB)
{
	struct MessageUnit_E __iomem *pmu = pACB->pmuE;

	pACB->acb_flags |= ACB_F_MSG_START_BGRB;
	writel(ARCMSR_INBOUND_MESG0_START_BGRB, &pmu->inbound_msgaddr0);
	pACB->out_doorbell ^= ARCMSR_HBEMU_DRV2IOP_MESSAGE_CMD_DONE;
	writel(pACB->out_doorbell, &pmu->iobound_doorbell);
	if (!arcmsr_hbaE_wait_msgint_ready(pACB)) {
		pr_notice("arcmsr%d: wait 'start adapter "
			"background rebuild' timeout \n", pACB->host->host_no);
	}
}

static void arcmsr_start_adapter_bgrb(struct AdapterControlBlock *acb)
{
	switch (acb->adapter_type) {
	case ACB_ADAPTER_TYPE_A:
		arcmsr_hbaA_start_bgrb(acb);
		break;
	case ACB_ADAPTER_TYPE_B:
		arcmsr_hbaB_start_bgrb(acb);
		break;
	case ACB_ADAPTER_TYPE_C:
		arcmsr_hbaC_start_bgrb(acb);
		break;
	case ACB_ADAPTER_TYPE_D:
		arcmsr_hbaD_start_bgrb(acb);
		break;
	case ACB_ADAPTER_TYPE_E:
	case ACB_ADAPTER_TYPE_F:
		arcmsr_hbaE_start_bgrb(acb);
		break;
	}
}

static void arcmsr_clear_doorbell_queue_buffer(struct AdapterControlBlock *acb)
{
	switch (acb->adapter_type) {
	case ACB_ADAPTER_TYPE_A: {
		struct MessageUnit_A __iomem *reg = acb->pmuA;
		uint32_t outbound_doorbell;
		/* empty doorbell Qbuffer if door bell ringed */
		outbound_doorbell = readl(&reg->outbound_doorbell);
		/*clear doorbell interrupt */
		writel(outbound_doorbell, &reg->outbound_doorbell);
		writel(ARCMSR_INBOUND_DRIVER_DATA_READ_OK, &reg->inbound_doorbell);
		}
		break;

	case ACB_ADAPTER_TYPE_B: {
		struct MessageUnit_B *reg = acb->pmuB;
		uint32_t outbound_doorbell, i;
		writel(ARCMSR_DOORBELL_INT_CLEAR_PATTERN, reg->iop2drv_doorbell);
		writel(ARCMSR_DRV2IOP_DATA_READ_OK, reg->drv2iop_doorbell);
		/* let IOP know data has been read */
		for(i=0; i < 200; i++) {
			msleep(20);
			outbound_doorbell = readl(reg->iop2drv_doorbell);
			if( outbound_doorbell & ARCMSR_IOP2DRV_DATA_WRITE_OK) {
				writel(ARCMSR_DOORBELL_INT_CLEAR_PATTERN, reg->iop2drv_doorbell);
				writel(ARCMSR_DRV2IOP_DATA_READ_OK, reg->drv2iop_doorbell);
			} else
				break;
		}
		}
		break;
	case ACB_ADAPTER_TYPE_C: {
		struct MessageUnit_C __iomem *reg = acb->pmuC;
		uint32_t outbound_doorbell, i;
		/* empty doorbell Qbuffer if door bell ringed */
		outbound_doorbell = readl(&reg->outbound_doorbell);
		writel(outbound_doorbell, &reg->outbound_doorbell_clear);
		writel(ARCMSR_HBCMU_DRV2IOP_DATA_READ_OK, &reg->inbound_doorbell);
		for (i = 0; i < 200; i++) {
			msleep(20);
			outbound_doorbell = readl(&reg->outbound_doorbell);
			if (outbound_doorbell &
				ARCMSR_HBCMU_IOP2DRV_DATA_WRITE_OK) {
				writel(outbound_doorbell,
					&reg->outbound_doorbell_clear);
				writel(ARCMSR_HBCMU_DRV2IOP_DATA_READ_OK,
					&reg->inbound_doorbell);
			} else
				break;
		}
		}
		break;
	case ACB_ADAPTER_TYPE_D: {
		struct MessageUnit_D *reg = acb->pmuD;
		uint32_t outbound_doorbell, i;
		/* empty doorbell Qbuffer if door bell ringed */
		outbound_doorbell = readl(reg->outbound_doorbell);
		writel(outbound_doorbell, reg->outbound_doorbell);
		writel(ARCMSR_ARC1214_DRV2IOP_DATA_OUT_READ,
			reg->inbound_doorbell);
		for (i = 0; i < 200; i++) {
			msleep(20);
			outbound_doorbell = readl(reg->outbound_doorbell);
			if (outbound_doorbell &
				ARCMSR_ARC1214_IOP2DRV_DATA_WRITE_OK) {
				writel(outbound_doorbell,
					reg->outbound_doorbell);
				writel(ARCMSR_ARC1214_DRV2IOP_DATA_OUT_READ,
					reg->inbound_doorbell);
			} else
				break;
		}
		}
		break;
	case ACB_ADAPTER_TYPE_E:
	case ACB_ADAPTER_TYPE_F: {
		struct MessageUnit_E __iomem *reg = acb->pmuE;
		uint32_t i, tmp;

		acb->in_doorbell = readl(&reg->iobound_doorbell);
		writel(0, &reg->host_int_status); /*clear interrupt*/
		acb->out_doorbell ^= ARCMSR_HBEMU_DRV2IOP_DATA_READ_OK;
		writel(acb->out_doorbell, &reg->iobound_doorbell);
		for(i=0; i < 200; i++) {
			msleep(20);
			tmp = acb->in_doorbell;
			acb->in_doorbell = readl(&reg->iobound_doorbell);
			if((tmp ^ acb->in_doorbell) & ARCMSR_HBEMU_IOP2DRV_DATA_WRITE_OK) {
				writel(0, &reg->host_int_status); /*clear interrupt*/
				acb->out_doorbell ^= ARCMSR_HBEMU_DRV2IOP_DATA_READ_OK;
				writel(acb->out_doorbell, &reg->iobound_doorbell);
			} else
				break;
		}
		}
		break;
	}
}

static void arcmsr_enable_eoi_mode(struct AdapterControlBlock *acb)
{
	switch (acb->adapter_type) {
	case ACB_ADAPTER_TYPE_A:
		return;
	case ACB_ADAPTER_TYPE_B:
		{
			struct MessageUnit_B *reg = acb->pmuB;
			writel(ARCMSR_MESSAGE_ACTIVE_EOI_MODE, reg->drv2iop_doorbell);
			if (!arcmsr_hbaB_wait_msgint_ready(acb)) {
				printk(KERN_NOTICE "ARCMSR IOP enables EOI_MODE TIMEOUT");
				return;
			}
		}
		break;
	case ACB_ADAPTER_TYPE_C:
		return;
	}
	return;
}

static void arcmsr_hardware_reset(struct AdapterControlBlock *acb)
{
	uint8_t value[64];
	int i, count = 0;
	struct MessageUnit_A __iomem *pmuA = acb->pmuA;
	struct MessageUnit_C __iomem *pmuC = acb->pmuC;
	struct MessageUnit_D *pmuD = acb->pmuD;

	/* backup pci config data */
	printk(KERN_NOTICE "arcmsr%d: executing hw bus reset .....\n", acb->host->host_no);
	for (i = 0; i < 64; i++) {
		pci_read_config_byte(acb->pdev, i, &value[i]);
	}
	/* hardware reset signal */
	if (acb->dev_id == 0x1680) {
		writel(ARCMSR_ARC1680_BUS_RESET, &pmuA->reserved1[0]);
	} else if (acb->dev_id == 0x1880) {
		do {
			count++;
			writel(0xF, &pmuC->write_sequence);
			writel(0x4, &pmuC->write_sequence);
			writel(0xB, &pmuC->write_sequence);
			writel(0x2, &pmuC->write_sequence);
			writel(0x7, &pmuC->write_sequence);
			writel(0xD, &pmuC->write_sequence);
		} while (((readl(&pmuC->host_diagnostic) & ARCMSR_ARC1880_DiagWrite_ENABLE) == 0) && (count < 5));
		writel(ARCMSR_ARC1880_RESET_ADAPTER, &pmuC->host_diagnostic);
	} else if (acb->dev_id == 0x1884) {
		struct MessageUnit_E __iomem *pmuE = acb->pmuE;
		do {
			count++;
			writel(0x4, &pmuE->write_sequence_3xxx);
			writel(0xB, &pmuE->write_sequence_3xxx);
			writel(0x2, &pmuE->write_sequence_3xxx);
			writel(0x7, &pmuE->write_sequence_3xxx);
			writel(0xD, &pmuE->write_sequence_3xxx);
			mdelay(10);
		} while (((readl(&pmuE->host_diagnostic_3xxx) &
			ARCMSR_ARC1884_DiagWrite_ENABLE) == 0) && (count < 5));
		writel(ARCMSR_ARC188X_RESET_ADAPTER, &pmuE->host_diagnostic_3xxx);
	} else if (acb->dev_id == 0x1214) {
		writel(0x20, pmuD->reset_request);
	} else {
		pci_write_config_byte(acb->pdev, 0x84, 0x20);
	}
	msleep(2000);
	/* write back pci config data */
	for (i = 0; i < 64; i++) {
		pci_write_config_byte(acb->pdev, i, value[i]);
	}
	msleep(1000);
	return;
}

static bool arcmsr_reset_in_progress(struct AdapterControlBlock *acb)
{
	bool rtn = true;

	switch(acb->adapter_type) {
	case ACB_ADAPTER_TYPE_A:{
		struct MessageUnit_A __iomem *reg = acb->pmuA;
		rtn = ((readl(&reg->outbound_msgaddr1) &
			ARCMSR_OUTBOUND_MESG1_FIRMWARE_OK) == 0) ? true : false;
		}
		break;
	case ACB_ADAPTER_TYPE_B:{
		struct MessageUnit_B *reg = acb->pmuB;
		rtn = ((readl(reg->iop2drv_doorbell) &
			ARCMSR_MESSAGE_FIRMWARE_OK) == 0) ? true : false;
		}
		break;
	case ACB_ADAPTER_TYPE_C:{
		struct MessageUnit_C __iomem *reg = acb->pmuC;
		rtn = (readl(&reg->host_diagnostic) & 0x04) ? true : false;
		}
		break;
	case ACB_ADAPTER_TYPE_D:{
		struct MessageUnit_D *reg = acb->pmuD;
		rtn = ((readl(reg->sample_at_reset) & 0x80) == 0) ?
			true : false;
		}
		break;
	case ACB_ADAPTER_TYPE_E:
	case ACB_ADAPTER_TYPE_F:{
		struct MessageUnit_E __iomem *reg = acb->pmuE;
		rtn = (readl(&reg->host_diagnostic_3xxx) &
			ARCMSR_ARC188X_RESET_ADAPTER) ? true : false;
		}
		break;
	}
	return rtn;
}

static void arcmsr_iop_init(struct AdapterControlBlock *acb)
{
	uint32_t intmask_org;
	/* disable all outbound interrupt */
	intmask_org = arcmsr_disable_outbound_ints(acb);
	arcmsr_wait_firmware_ready(acb);
	arcmsr_iop_confirm(acb);
	/*start background rebuild*/
	arcmsr_start_adapter_bgrb(acb);
	/* empty doorbell Qbuffer if door bell ringed */
	arcmsr_clear_doorbell_queue_buffer(acb);
	arcmsr_enable_eoi_mode(acb);
	/* enable outbound Post Queue,outbound doorbell Interrupt */
	arcmsr_enable_outbound_ints(acb, intmask_org);
	acb->acb_flags |= ACB_F_IOP_INITED;
}

static uint8_t arcmsr_iop_reset(struct AdapterControlBlock *acb)
{
	struct CommandControlBlock *ccb;
	uint32_t intmask_org;
	uint8_t rtnval = 0x00;
	int i = 0;
	unsigned long flags;

	if (atomic_read(&acb->ccboutstandingcount) != 0) {
		/* disable all outbound interrupt */
		intmask_org = arcmsr_disable_outbound_ints(acb);
		/* talk to iop 331 outstanding command aborted */
		rtnval = arcmsr_abort_allcmd(acb);
		/* clear all outbound posted Q */
		arcmsr_done4abort_postqueue(acb);
		for (i = 0; i < acb->maxFreeCCB; i++) {
			ccb = acb->pccb_pool[i];
			if (ccb->startdone == ARCMSR_CCB_START) {
				scsi_dma_unmap(ccb->pcmd);
				ccb->startdone = ARCMSR_CCB_DONE;
				ccb->ccb_flags = 0;
				spin_lock_irqsave(&acb->ccblist_lock, flags);
				list_add_tail(&ccb->list, &acb->ccb_free_list);
				spin_unlock_irqrestore(&acb->ccblist_lock, flags);
			}
		}
		atomic_set(&acb->ccboutstandingcount, 0);
		/* enable all outbound interrupt */
		arcmsr_enable_outbound_ints(acb, intmask_org);
		return rtnval;
	}
	return rtnval;
}

static int arcmsr_bus_reset(struct scsi_cmnd *cmd)
{
	struct AdapterControlBlock *acb;
	int retry_count = 0;
	int rtn = FAILED;
	acb = (struct AdapterControlBlock *) cmd->device->host->hostdata;
	if (acb->acb_flags & ACB_F_ADAPTER_REMOVED)
		return SUCCESS;
	pr_notice("arcmsr: executing bus reset eh.....num_resets = %d,"
		" num_aborts = %d \n", acb->num_resets, acb->num_aborts);
	acb->num_resets++;

	if (acb->acb_flags & ACB_F_BUS_RESET) {
		long timeout;
		pr_notice("arcmsr: there is a bus reset eh proceeding...\n");
		timeout = wait_event_timeout(wait_q, (acb->acb_flags
			& ACB_F_BUS_RESET) == 0, 220 * HZ);
		if (timeout)
			return SUCCESS;
	}
	acb->acb_flags |= ACB_F_BUS_RESET;
	if (!arcmsr_iop_reset(acb)) {
		arcmsr_hardware_reset(acb);
		acb->acb_flags &= ~ACB_F_IOP_INITED;
wait_reset_done:
		ssleep(ARCMSR_SLEEPTIME);
		if (arcmsr_reset_in_progress(acb)) {
			if (retry_count > ARCMSR_RETRYCOUNT) {
				acb->fw_flag = FW_DEADLOCK;
				pr_notice("arcmsr%d: waiting for hw bus reset"
					" return, RETRY TERMINATED!!\n",
					acb->host->host_no);
				return FAILED;
			}
			retry_count++;
			goto wait_reset_done;
		}
		arcmsr_iop_init(acb);
		acb->fw_flag = FW_NORMAL;
		mod_timer(&acb->eternal_timer, jiffies +
			msecs_to_jiffies(6 * HZ));
		acb->acb_flags &= ~ACB_F_BUS_RESET;
		rtn = SUCCESS;
		pr_notice("arcmsr: scsi bus reset eh returns with success\n");
	} else {
		acb->acb_flags &= ~ACB_F_BUS_RESET;
		acb->fw_flag = FW_NORMAL;
		mod_timer(&acb->eternal_timer, jiffies +
			msecs_to_jiffies(6 * HZ));
		rtn = SUCCESS;
	}
	return rtn;
}

static int arcmsr_abort_one_cmd(struct AdapterControlBlock *acb,
		struct CommandControlBlock *ccb)
{
	int rtn;
	rtn = arcmsr_polling_ccbdone(acb, ccb);
	return rtn;
}

static int arcmsr_abort(struct scsi_cmnd *cmd)
{
	struct AdapterControlBlock *acb =
		(struct AdapterControlBlock *)cmd->device->host->hostdata;
	int i = 0;
	int rtn = FAILED;
	uint32_t intmask_org;

	if (acb->acb_flags & ACB_F_ADAPTER_REMOVED)
		return SUCCESS;
	printk(KERN_NOTICE
		"arcmsr%d: abort device command of scsi id = %d lun = %d\n",
		acb->host->host_no, cmd->device->id, (u32)cmd->device->lun);
	acb->acb_flags |= ACB_F_ABORT;
	acb->num_aborts++;
	/*
	************************************************
	** the all interrupt service routine is locked
	** we need to handle it as soon as possible and exit
	************************************************
	*/
	if (!atomic_read(&acb->ccboutstandingcount)) {
		acb->acb_flags &= ~ACB_F_ABORT;
		return rtn;
	}

	intmask_org = arcmsr_disable_outbound_ints(acb);
	for (i = 0; i < acb->maxFreeCCB; i++) {
		struct CommandControlBlock *ccb = acb->pccb_pool[i];
		if (ccb->startdone == ARCMSR_CCB_START && ccb->pcmd == cmd) {
			ccb->startdone = ARCMSR_CCB_ABORTED;
			rtn = arcmsr_abort_one_cmd(acb, ccb);
			break;
		}
	}
	acb->acb_flags &= ~ACB_F_ABORT;
	arcmsr_enable_outbound_ints(acb, intmask_org);
	return rtn;
}

static const char *arcmsr_info(struct Scsi_Host *host)
{
	struct AdapterControlBlock *acb =
		(struct AdapterControlBlock *) host->hostdata;
	static char buf[256];
	char *type;
	int raid6 = 1;
	switch (acb->pdev->device) {
	case PCI_DEVICE_ID_ARECA_1110:
	case PCI_DEVICE_ID_ARECA_1200:
	case PCI_DEVICE_ID_ARECA_1202:
	case PCI_DEVICE_ID_ARECA_1210:
		raid6 = 0;
		fallthrough;
	case PCI_DEVICE_ID_ARECA_1120:
	case PCI_DEVICE_ID_ARECA_1130:
	case PCI_DEVICE_ID_ARECA_1160:
	case PCI_DEVICE_ID_ARECA_1170:
	case PCI_DEVICE_ID_ARECA_1201:
	case PCI_DEVICE_ID_ARECA_1203:
	case PCI_DEVICE_ID_ARECA_1220:
	case PCI_DEVICE_ID_ARECA_1230:
	case PCI_DEVICE_ID_ARECA_1260:
	case PCI_DEVICE_ID_ARECA_1270:
	case PCI_DEVICE_ID_ARECA_1280:
		type = "SATA";
		break;
	case PCI_DEVICE_ID_ARECA_1214:
	case PCI_DEVICE_ID_ARECA_1380:
	case PCI_DEVICE_ID_ARECA_1381:
	case PCI_DEVICE_ID_ARECA_1680:
	case PCI_DEVICE_ID_ARECA_1681:
	case PCI_DEVICE_ID_ARECA_1880:
	case PCI_DEVICE_ID_ARECA_1884:
		type = "SAS/SATA";
		break;
	case PCI_DEVICE_ID_ARECA_1886:
		type = "NVMe/SAS/SATA";
		break;
	default:
		type = "unknown";
		raid6 =	0;
		break;
	}
	sprintf(buf, "Areca %s RAID Controller %s\narcmsr version %s\n",
		type, raid6 ? "(RAID6 capable)" : "", ARCMSR_DRIVER_VERSION);
	return buf;
}<|MERGE_RESOLUTION|>--- conflicted
+++ resolved
@@ -3255,11 +3255,7 @@
 		return SCSI_MLQUEUE_HOST_BUSY;
 	if (arcmsr_build_ccb( acb, ccb, cmd ) == FAILED) {
 		cmd->result = (DID_ERROR << 16) | SAM_STAT_RESERVATION_CONFLICT;
-<<<<<<< HEAD
-		cmd->scsi_done(cmd);
-=======
 		scsi_done(cmd);
->>>>>>> df0cc57e
 		return 0;
 	}
 	arcmsr_post_ccb(acb, ccb);
