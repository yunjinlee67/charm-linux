--- conflicted
+++ resolved
@@ -3606,7 +3606,6 @@
 }
 
 /**
-<<<<<<< HEAD
  * omap_hwmod_init - initialize the hwmod code
  *
  * Sets up some function pointers needed by the hwmod code to operate on the
@@ -3633,18 +3632,4 @@
 	}
 
 	inited = true;
-=======
- * omap_hwmod_get_main_clk - get pointer to main clock name
- * @oh: struct omap_hwmod *
- *
- * Returns the main clock name assocated with @oh upon success,
- * or NULL if @oh is NULL.
- */
-const char *omap_hwmod_get_main_clk(struct omap_hwmod *oh)
-{
-	if (!oh)
-		return NULL;
-
-	return oh->main_clk;
->>>>>>> 8cb8de5d
 }